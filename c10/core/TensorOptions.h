#pragma once

#include <c10/core/DefaultDtype.h>
#include <c10/core/Backend.h>
#include <c10/core/Layout.h>
#include <c10/core/ScalarType.h>
#include <c10/core/Device.h>
#include <c10/core/MemoryFormat.h>
#include <c10/core/DispatchKeySet.h>

#include <c10/util/Optional.h>
#include <c10/util/C++17.h>
#include <c10/macros/Macros.h>

#include <cstddef>
#include <iosfwd>
#include <utility>

namespace c10 {

DispatchKey computeDispatchKey(c10::optional<ScalarType> dtype, c10::optional<Layout> layout, c10::optional<Device> device);

inline ScalarType dtype_or_default(c10::optional<ScalarType> dtype) {
  return dtype.has_value() ? *dtype : get_default_dtype_as_scalartype();
}

inline caffe2::TypeMeta dtype_or_default(c10::optional<caffe2::TypeMeta> dtype) {
  return dtype.has_value() ? *dtype : get_default_dtype();
}

inline Layout layout_or_default(c10::optional<Layout> layout) {
  return layout.has_value() ? *layout : kStrided;
}

inline Device device_or_default(c10::optional<Device> device) {
  return device.has_value() ? *device : Device(kCPU);
}

inline bool pinned_memory_or_default(c10::optional<bool> pinned_memory) {
  return pinned_memory.has_value() ? *pinned_memory : false;
}

/// A class to encapsulate construction axes of an Tensor.  TensorOptions was
/// designed to support the Python style API for specifying construction options
/// on factory functions, e.g.,
///
///     torch.zeros(2, 3, dtype=torch.int32)
///
/// Because C++ doesn't natively support keyword arguments, there must be
/// another way of specifying keyword-like arguments.  TensorOptions is a
/// builder class which can be used to construct this "dictionary" of keyword
/// arguments: functions which support TensorOptions conventionally take this
/// argument optionally as their last argument.
///
/// WARNING: In PyTorch, there are `torch::` variants of factory functions,
/// e.g., torch::zeros for at::zeros.  These return Variables (while the
/// stock ATen functions return plain Tensors).  If you mix these functions
/// up, you WILL BE SAD.
///
/// Rather than use the constructor of this class directly, you should prefer to
/// use the constructor functions, and then chain setter methods on top of them.
///
///     at::device(at::kCUDA).dtype(kInt)
///     at::dtype(at::kInt)
///
/// Additionally, anywhere a TensorOptions is expected, you can directly
/// pass at::kCUDA / at::kInt, and it will implicitly convert to a TensorOptions.
///
/// Here are some recommended ways to create a 2x2 tensor of zeros
/// with certain properties.  These all *implicitly* make use of
/// TensorOptions, even if they don't mention the class explicitly:
///
///     at::zeros({2,2}, at::kCUDA);
///     at::zeros({2,2}, at::kLong);
///     at::zeros({2,2}, at::device(at::kCUDA).dtype(at::kLong()));
///     at::zeros({2,2}, at::device({at::kCUDA, 1})); // place on device 1
///     at::zeros({2,2}, at::requires_grad());
///

/// NOTE [ TensorOptions Constructors ]
///
/// TensorOptions is like a dictionary with entries from the set:
/// {requires_grad, device, dtype, layout}, where each entry may be
/// unspecified (i.e., is optional). It is used to specify the properties of
/// tensors in many places both in C++ internal and API, e.g., tensor factory
/// methods like `at::empty({10}, options)`, tensor conversions like
/// `tensor.to(...)`, etc.
///
/// To provide a simple API that is consistent with Python, where one can do
/// `torch.empty(sizes, X)` with `X` being a `torch.device`, `torch.dtype`, or a
/// `torch.layout`, we want TensorOptions to be implicitly convertible from
/// `ScalarType dtype`, `Layout layout` and `Device device`. Therefore, we have
/// three implicit constructors from each of these three types.
///
/// This is sufficient for `ScalarType` and `Layout` as they are simple Enum
/// classes. However, `Device` is an ordinary class with implicit constructors
/// `Device(DeviceType, DeviceIndex = -1)` and `Device(std::string)` to be
/// consistent with Python API, where strings are treated as equivalent with a
/// `torch.device` object (e.g., "cuda:1" can be passed to everywhere a
/// `torch.device("cuda:1")` is accepted). To support the syntax
/// `at::empty({10}, {kCUDA, 1})` and `tensor.to(kCUDA)`, we need to make sure
/// that `TensorOptions` is implicitly constructible with any argments that a
/// `Device` can constructed from. So we have,
///
///    /* implicit */ TensorOptions(T&& device) : TensorOptions() {
///      this->set_device(device);
///    }
///
///    template <typename... Args,
///             typename = std::enable_if_t<std::is_constructible<Device, Args&&...>::value>>
///    /* implicit */  TensorOptions(Args&&... args)
///     : TensorOptions(Device(std::forward<Args>(args)...)) {}
///
///
/// But this will be problematic. Consider this: `TensorOptions({kCUDA, 1})`.
/// Compiler will compain about ambiguity between the copy constructor and the
/// `Device` constructor because `{kCUDA, 1}` can be converted to both a
/// `TensorOption` and a `Device`.
///
/// To get around this, we templatize the `Device` constructor. Since overload
/// resolution is done before template resolution, our problem is solved.


struct C10_API TensorOptions {
  TensorOptions()
    : requires_grad_(false)
    , pinned_memory_(false)
    , has_device_(false)
    , has_dtype_(false)
    , has_layout_(false)
    , has_requires_grad_(false)
    , has_pinned_memory_(false)
    , has_memory_format_(false)
    {}

  /// Constructs a `TensorOptions` object with the given layout.
  /* implicit */ TensorOptions(Layout layout) : TensorOptions() {
    this->set_layout(layout);
  }

  /// Constructs a `TensorOptions` object with the given device.
  /// See NOTE [ TensorOptions Constructors ] on why this is templatized.
  template<typename T,
           typename = std::enable_if_t<std::is_same<std::decay_t<T>, Device>::value>>
  /* implicit */ TensorOptions(T&& device) : TensorOptions() {
    this->set_device(std::forward<T>(device));
  }

  /// Constructs a `TensorOptions` object from arguments allowed in `Device`
  /// constructors.
  ///
  /// See NOTE [ TensorOptions Constructors ].
  ///
  /// NB: Ideally we only allow implicit constructors here. But there is no easy
  ///     way to detect them. So we have this one that allows explicit
  ///     constructors too.
  template <typename... Args,
            typename = std::enable_if_t<std::is_constructible<Device, Args&&...>::value>>
   /* implicit */ TensorOptions(Args&&... args)
    : TensorOptions(Device(std::forward<Args>(args)...)) {}

  /// Constructs a `TensorOptions` object with the given dtype.
  /* implicit */ TensorOptions(caffe2::TypeMeta dtype) : TensorOptions() {
    this->set_dtype(dtype);
  }

  /// legacy constructor to support ScalarType
  /* implicit */ TensorOptions(ScalarType dtype) : TensorOptions() {
    this->set_dtype(dtype);
  }

  /// Constructs a `TensorOptions` object with the given memory format.
  /* implicit */ TensorOptions(MemoryFormat memory_format) : TensorOptions() {
    set_memory_format(memory_format);
  }

  /// Return a copy of `TensorOptions` with `device` set to the given one, or
  /// cleared if `device` is `nullopt`.
  C10_NODISCARD TensorOptions device(c10::optional<Device> device) const noexcept {
    TensorOptions r = *this;
    r.set_device(device);
    return r;
  }

  /// Return a copy of `TensorOptions` with `device` set to the given one.
  /// (This overload ensures that variadic template c10::optional constructor
  /// for Device work correctly.)
  template<typename ... Args>
  C10_NODISCARD TensorOptions device(Args&&... args) const noexcept {
    return device(c10::optional<Device>(c10::in_place, std::forward<Args>(args)...));
  }

  /// Return a copy of `TensorOptions`, but with device set to CUDA, and the
  /// device index set to the given one.
  ///
  /// TODO: This function encourages bad behavior (assuming CUDA is
  /// the only device that matters).  Get rid of it / rename it.
  C10_NODISCARD TensorOptions device_index(int16_t device_index) const noexcept {
    return device(Device::Type::CUDA, device_index);
  }

  /// Return a copy of `TensorOptions` with `dtype` set to the given one.
  C10_NODISCARD TensorOptions dtype(c10::optional<caffe2::TypeMeta> dtype) const noexcept {
    TensorOptions r = *this;
    r.set_dtype(dtype);
    return r;
  }

  // legacy function to support ScalarType
  C10_NODISCARD TensorOptions dtype(c10::optional<ScalarType> dtype) const noexcept {
    TensorOptions r = *this;
    r.set_dtype(dtype);
    return r;
  }

  // Since dtype is taken...
  template <typename T>
  TensorOptions& dtype() {
    dtype_ = caffe2::TypeMeta::Make<T>();
    has_dtype_ = true;
    return *this;
  }

  /// Sets the layout of the `TensorOptions`.
  C10_NODISCARD TensorOptions layout(c10::optional<Layout> layout) const noexcept {
    TensorOptions r = *this;
    r.set_layout(layout);
    return r;
  }

  /// Sets the `requires_grad` property of the `TensorOptions`.
  C10_NODISCARD TensorOptions requires_grad(c10::optional<bool> requires_grad) const noexcept {
    TensorOptions r = *this;
    r.set_requires_grad(requires_grad);
    return r;
  }

  /// Sets the `pinned_memory` property on the `TensorOptions`.
  C10_NODISCARD TensorOptions pinned_memory(c10::optional<bool> pinned_memory) const noexcept {
    TensorOptions r = *this;
    r.set_pinned_memory(pinned_memory);
    return r;
  }

  /// Sets the `memory_format` property on `TensorOptions`.
  C10_NODISCARD TensorOptions memory_format(c10::optional<MemoryFormat> memory_format) const noexcept {
    TensorOptions r = *this;
    r.set_memory_format(memory_format);
    return r;
  }

  /// Returns the device of the `TensorOptions`.
  Device device() const noexcept {
    return device_or_default(device_opt());
  }

  /// Returns whether the device is specified.
  bool has_device() const noexcept {
    return has_device_;
  }

  /// Returns the device of the `TensorOptions`, or `c10::nullopt` if
  /// device is not specified.
  c10::optional<Device> device_opt() const noexcept {
    return has_device_ ? c10::make_optional(device_) : c10::nullopt;
  }

  /// Returns the device index of the `TensorOptions`.
  int32_t device_index() const noexcept {
    return device().index();
  }

  /// Returns the dtype of the `TensorOptions`.
  caffe2::TypeMeta dtype() const noexcept {
    return dtype_or_default(dtype_opt());
  }

  /// Returns whether the dtype is specified.
  bool has_dtype() const noexcept {
    return has_dtype_;
  }

  /// Returns the dtype of the `TensorOptions`, or `c10::nullopt` if
  /// device is not specified.
  c10::optional<caffe2::TypeMeta> dtype_opt() const noexcept {
    return has_dtype_ ? c10::make_optional(dtype_) : c10::nullopt;
  }

  /// Returns the layout of the `TensorOptions`.
  Layout layout() const noexcept {
    return layout_or_default(layout_opt());
  }

  /// Returns whether the layout is specified.
  bool has_layout() const noexcept {
    return has_layout_;
  }

  /// Returns the layout of the `TensorOptions`, or `c10::nullopt` if
  /// layout is not specified.
  c10::optional<Layout> layout_opt() const noexcept {
    return has_layout_ ? c10::make_optional(layout_) : c10::nullopt;
  }

  /// Returns the `requires_grad` property of the `TensorOptions`.
  bool requires_grad() const noexcept {
    return has_requires_grad_ ? requires_grad_ : false;
  }

  /// Returns whether the `requires_grad` is specified.
  bool has_requires_grad() const noexcept {
    return has_requires_grad_;
  }

  /// Returns the `requires_grad` property of the `TensorOptions`, or
  /// `c10::nullopt` if `requires_grad` is not specified.
  c10::optional<bool> requires_grad_opt() const noexcept {
    return has_requires_grad_ ? c10::make_optional(requires_grad_)
                              : c10::nullopt;
  }

  /// Returns the `pinned_memory` property of the `TensorOptions`.
  bool pinned_memory() const noexcept {
    return pinned_memory_or_default(pinned_memory_opt());
  }

  /// Returns whether the `pinned_memory` is specified.
  bool has_pinned_memory() const noexcept {
    return has_pinned_memory_;
  }

  /// Returns if the layout is sparse
  bool is_sparse() const {
    return layout_ == c10::Layout::Sparse;
  }

  // For compatibility with legacy tensor.type() comparisons
  bool type_equal(const TensorOptions& other) const {
    return backend() == other.backend() && typeMetaToScalarType(dtype_) == typeMetaToScalarType(other.dtype());
  }

  /// Returns the `pinned_memory` property of the `TensorOptions`, or
  /// `c10::nullopt` if `pinned_memory` is not specified.
  c10::optional<bool> pinned_memory_opt() const noexcept {
    return has_pinned_memory_ ? c10::make_optional(pinned_memory_) : c10::nullopt;
  }

  /// Returns whether the `memory_layout` is specified
  bool has_memory_format() const noexcept {
    return has_memory_format_;
  }

  // NB: memory_format() getter is PURPOSELY not defined, as the default
  // behavior of memory_format varies from function to function.

  /// Returns the `memory_layout` property of `TensorOptions, or
  /// `c10::nullopt` if `memory_format` is not specified.
  c10::optional<MemoryFormat> memory_format_opt() const noexcept {
    return has_memory_format_ ? c10::make_optional(memory_format_) : c10::nullopt;
  }

  // Resolves the ATen backend specified by the current construction axes.
  // TODO: Deprecate this
  Backend backend() const noexcept {
    return at::dispatchKeyToBackend(computeDispatchKey());
  }

  /// Return the right-biased merge of two TensorOptions.  This has the
  /// effect of overwriting settings from self with specified options
  /// of options.
  ///
  /// NB: This merging operation does NOT respect device merges.
  /// For example, if you device({kCUDA, 1}).merge_in(kCUDA)
  /// you will get kCUDA in the end!  Functions like Tensor.new_empty
  /// ensure the right device is selected anyway by way of a
  /// device guard.
  ///
  TensorOptions merge_in(TensorOptions options) const noexcept {
    TensorOptions r = options;
    if (!r.has_device()) r.set_device(device_opt());
    if (!r.has_dtype()) r.set_dtype(dtype_opt());
    if (!r.has_layout()) r.set_layout(layout_opt());
    // NB: requires grad is right biased; not a logical AND/OR!
    if (!r.has_requires_grad()) r.set_requires_grad(requires_grad_opt());
    if (!r.has_pinned_memory()) r.set_pinned_memory(pinned_memory_opt());
    if (!r.has_memory_format()) r.set_memory_format(memory_format_opt());
    return r;
  }

  // Resolves the tensor type set specified by the current construction axes.
  DispatchKeySet key_set() const noexcept {
    return DispatchKeySet(computeDispatchKey());
  }

  inline DispatchKey computeDispatchKey() const {
<<<<<<< HEAD
    switch (layout()) {
      case Layout::Strided:
        switch (device().type()) {
          case DeviceType::CPU: {
            auto dtype_tmp = typeMetaToScalarType(dtype());
            if (isQIntType(dtype_tmp)) {
              return DispatchKey::QuantizedCPU;
            }
            return DispatchKey::CPU;
            }
            case DeviceType::CUDA: {
              auto dtype_tmp = typeMetaToScalarType(dtype());
              if (isQIntType(dtype_tmp)) {
                return DispatchKey::QuantizedCUDA;
              }
              return DispatchKey::CUDA;
            }
          case DeviceType::MKLDNN:
            return DispatchKey::MKLDNN;
          case DeviceType::OPENGL:
            return DispatchKey::OpenGL;
          case DeviceType::OPENCL:
            return DispatchKey::OpenCL;
          case DeviceType::IDEEP:
            return DispatchKey::IDEEP;
          case DeviceType::HIP:
            return DispatchKey::HIP;
          case DeviceType::FPGA:
            return DispatchKey::FPGA;
          case DeviceType::MSNPU:
            return DispatchKey::MSNPU;
          case DeviceType::XLA:
            return DispatchKey::XLA;
          case DeviceType::Vulkan:
            return DispatchKey::Vulkan;
          default:
            AT_ERROR("Unsupported device type for dense layout: ", device().type());
        }
      case Layout::Sparse:
        switch (device().type()) {
          case DeviceType::CPU:
            return DispatchKey::SparseCPU;
          case DeviceType::CUDA:
            return DispatchKey::SparseCUDA;
          case DeviceType::HIP:
            return DispatchKey::SparseHIP;
          default:
            AT_ERROR("Unsupported device type for sparse layout: ", device().type());
        }
      case Layout::Mkldnn:
        switch (device().type()) {
          case DeviceType::CPU:
            return DispatchKey::MkldnnCPU;
          default:
            AT_ERROR("Unsupported device type for mkldnn layout: ", device().type());
        }
      case Layout::SparseGCS:
        switch(device().type()) {
          case DeviceType::CPU:
            return DispatchKey::SparseGCS_CPU;
          case DeviceType::CUDA:
            return DispatchKey::SparseGCS_CUDA;
          default:
            AT_ERROR("Unsupported device type for sparse GCS layout: ", device().type());
        }
      default:
        AT_ERROR("Unsupported layout: ", layout());
    }
=======
    return c10::computeDispatchKey(optTypeMetaToScalarType(dtype_opt()), layout_opt(), device_opt());
>>>>>>> 4339f5c0
  }

 private:

  // These methods are currently private because I'm not sure if it's wise
  // to actually publish them.  They are methods because I need them in
  // the constructor and the functional API implementation.
  //
  // If you really, really need it, you can make these public, but check if you
  // couldn't just do what you need with the functional API.  Similarly, these
  // methods are not chainable, because if you wanted chaining, you probably
  // want to use the functional API instead.  (It's probably OK to make
  // these chainable, because these functions are all explicitly annotated
  // with a ref-qualifier, the trailing &, that makes them illegal to call
  // on temporaries.)

  /// Mutably set the device of `TensorOptions`.
  void set_device(c10::optional<Device> device) & noexcept {
    if (device) {
      device_ = *device;
      has_device_ = true;
    } else {
      has_device_ = false;
    }
  }

  /// Mutably set the dtype of `TensorOptions`.
  void set_dtype(c10::optional<caffe2::TypeMeta> dtype) & noexcept {
    if (dtype) {
      dtype_ = *dtype;
      has_dtype_ = true;
    } else {
      has_dtype_ = false;
    }
  }

  // legacy function to support ScalarType
  void set_dtype(c10::optional<ScalarType> dtype) & noexcept {
    if (dtype) {
      dtype_ = scalarTypeToTypeMeta(*dtype);
      has_dtype_ = true;
    } else {
      has_dtype_ = false;
    }
  }

  /// Mutably set the layout of `TensorOptions`.
  void set_layout(c10::optional<Layout> layout) & noexcept {
    if (layout) {
      layout_ = *layout;
      has_layout_ = true;
    } else {
      has_layout_ = false;
    }
  }

  /// Mutably set the `requires_grad` property of `TensorOptions`.
  void set_requires_grad(c10::optional<bool> requires_grad) & noexcept {
    if (requires_grad) {
      requires_grad_ = *requires_grad;
      has_requires_grad_ = true;
    } else {
      has_requires_grad_ = false;
    }
  }

  /// Mutably set the `pinned_memory` property of `TensorOptions`.
  void set_pinned_memory(c10::optional<bool> pinned_memory) & noexcept {
    if (pinned_memory) {
      pinned_memory_ = *pinned_memory;
      has_pinned_memory_ = true;
    } else {
      has_pinned_memory_ = false;
    }
  }

  /// Mutably set the `memory_Format` property of `TensorOptions`.
  void set_memory_format(c10::optional<MemoryFormat> memory_format) & noexcept {
    if (memory_format) {
      memory_format_ = *memory_format;
      has_memory_format_ = true;
    } else {
      has_memory_format_ = false;
    }
  }

  // WARNING: If you edit TensorOptions to add more options, you
  // may need to adjust the implementation of Tensor::options.
  // The criteria for whether or not Tensor::options must be adjusted
  // is whether or not the new option you added should preserved
  // by functions such as empty_like(); if it should be preserved,
  // you must adjust options().
  //
  // TODO: MemoryFormat is not implemented in this way

  // NB: We didn't use c10::optional here, because then we can't pack
  // the has_***_ boolean fields.

  caffe2::TypeMeta dtype_ = caffe2::TypeMeta::Make<float>(); // 64-bit
  Device device_ = at::kCPU; // 32-bit
  Layout layout_ = at::kStrided; // 8-bit
  MemoryFormat memory_format_ = MemoryFormat::Contiguous; // 8-bit

  // Bitmask required here to get this to fit inside 32 bits (or even 64 bits,
  // for that matter)

  bool requires_grad_     : 1;
  bool pinned_memory_     : 1;


  bool has_device_        : 1;
  bool has_dtype_         : 1;
  bool has_layout_        : 1;
  bool has_requires_grad_ : 1;
  bool has_pinned_memory_ : 1;
  bool has_memory_format_ : 1;
};

// We should aspire to fit in one machine-size word; but a size greater than two
// words is too much.  (We are doing terribly on 32-bit archs, where we require
// three machine size words to store tensor options.  Eek!)
static_assert( sizeof(TensorOptions) <= sizeof(int64_t) * 2,
               "TensorOptions must fit in 128-bits" );

/// Convenience function that returns a `TensorOptions` object with the `dtype`
/// set to the given one.
inline TensorOptions dtype(caffe2::TypeMeta dtype) {
  return TensorOptions().dtype(dtype);
}

// legacy function to support ScalarType
inline TensorOptions dtype(ScalarType dtype) {
  return TensorOptions().dtype(scalarTypeToTypeMeta(dtype));
}

/// Convenience function that returns a `TensorOptions` object with the `layout`
/// set to the given one.
inline TensorOptions layout(Layout layout) {
  return TensorOptions().layout(layout);
}

/// Convenience function that returns a `TensorOptions` object with the `device`
/// set to the given one.
inline TensorOptions device(Device device) {
  return TensorOptions().device(std::move(device));
}

/// Convenience function that returns a `TensorOptions` object with the
/// `device` set to CUDA and the `device_index` set to the given one.
inline TensorOptions device_index(int16_t device_index) {
  return TensorOptions().device_index(device_index);
}

/// Convenience function that returns a `TensorOptions` object with the
/// `requires_grad` set to the given one.
inline TensorOptions requires_grad(bool requires_grad = true) {
  return TensorOptions().requires_grad(requires_grad);
}

/// Convenience function that returns a `TensorOptions` object with the
/// `memory_format` set to the given one.
inline TensorOptions memory_format(MemoryFormat memory_format) {
  return TensorOptions().memory_format(memory_format);
}

C10_API std::ostream& operator<<(
    std::ostream& stream,
    const TensorOptions& options);

template <typename T>
inline TensorOptions dtype() {
  return dtype(caffe2::TypeMeta::Make<T>());
}

inline std::string toString(const TensorOptions options) {
  std::ostringstream stream;
  stream << options;
  return stream.str();
}

// This is intended to be a centralized location by which we can determine
// what an appropriate DispatchKey for a tensor is.
inline DispatchKey computeDispatchKey(c10::optional<ScalarType> dtype, c10::optional<Layout> layout, c10::optional<Device> device) {
  const auto layout_ = layout_or_default(layout);
  const auto device_ = device_or_default(device);
  switch (layout_) {
      case Layout::Strided: {
        const auto dtype_ = dtype_or_default(dtype);
        switch (device_.type()) {
          case DeviceType::CPU: {
            if (isQIntType(dtype_)) {
              return DispatchKey::QuantizedCPU;
            }
            return DispatchKey::CPU;
          }
          case DeviceType::CUDA: {
            if (isQIntType(dtype_)) {
              return DispatchKey::QuantizedCUDA;
            }
            return DispatchKey::CUDA;
          }
          case DeviceType::MKLDNN:
            return DispatchKey::MKLDNN;
          case DeviceType::OPENGL:
            return DispatchKey::OpenGL;
          case DeviceType::OPENCL:
            return DispatchKey::OpenCL;
          case DeviceType::IDEEP:
            return DispatchKey::IDEEP;
          case DeviceType::HIP:
            return DispatchKey::HIP;
          case DeviceType::FPGA:
            return DispatchKey::FPGA;
          case DeviceType::MSNPU:
            return DispatchKey::MSNPU;
          case DeviceType::XLA:
            return DispatchKey::XLA;
          case DeviceType::Vulkan:
            return DispatchKey::Vulkan;
          default:
            AT_ERROR("Unsupported device type for dense layout: ", device_.type());
        }
      }
      case Layout::Sparse:
        switch (device_.type()) {
          case DeviceType::CPU:
            return DispatchKey::SparseCPU;
          case DeviceType::CUDA:
            return DispatchKey::SparseCUDA;
          case DeviceType::HIP:
            return DispatchKey::SparseHIP;
          default:
            AT_ERROR("Unsupported device type for sparse layout: ", device_.type());
        }
      case Layout::Mkldnn:
        switch (device_.type()) {
          case DeviceType::CPU:
            return DispatchKey::MkldnnCPU;
          default:
            AT_ERROR("Unsupported device type for mkldnn layout: ", device_.type());
        }
      default:
        AT_ERROR("Unsupported layout: ", layout_);
    }
}

// We deliberately ignore handling AutogradCPU/CUDA/XLA... keys to
// avoid adding asymmetry in device <--> Autograd dispatch key mapping.
inline DeviceType computeDeviceType(DispatchKey tid) {
  if (tid == DispatchKey::CPU) {
    return DeviceType::CPU;
  } else if (tid == DispatchKey::CUDA) {
    return DeviceType::CUDA;
  } else if (tid == DispatchKey::HIP) {
    return DeviceType::HIP;
  } else if (tid == DispatchKey::FPGA) {
    return DeviceType::FPGA;
  } else if (tid == DispatchKey::MKLDNN) {
    return DeviceType::MKLDNN;
  } else if (tid == DispatchKey::OpenGL) {
    return DeviceType::IDEEP;
  } else if (tid == DispatchKey::OpenCL) {
    return DeviceType::OPENCL;
  } else if (tid == DispatchKey::IDEEP) {
    return DeviceType::IDEEP;
  } else if (tid == DispatchKey::HIP) {
    return DeviceType::HIP;
  } else if (tid == DispatchKey::MSNPU) {
    return DeviceType::MSNPU;
  } else if (tid == DispatchKey::XLA) {
    return DeviceType::XLA;
  } else if (tid == DispatchKey::SparseCPU) {
    return DeviceType::CPU;
  } else if (tid == DispatchKey::SparseCUDA) {
    return DeviceType::CUDA;
  } else if (tid == DispatchKey::SparseHIP) {
    return DeviceType::HIP;
  } else if (tid == DispatchKey::SparseGCS_CPU) {
    return DeviceType::CPU;
  } else if (tid == DispatchKey::SparseGCS_CUDA) {
    return DeviceType::CUDA;
  } else if (tid == DispatchKey::MkldnnCPU) {
    return DeviceType::CPU;
  } else if (tid == DispatchKey::Vulkan) {
    return DeviceType::Vulkan;
  } else {
    AT_ASSERTM(false, "Unknown DispatchKey: ", tid);
  }
}

} // namespace c10<|MERGE_RESOLUTION|>--- conflicted
+++ resolved
@@ -393,78 +393,7 @@
   }
 
   inline DispatchKey computeDispatchKey() const {
-<<<<<<< HEAD
-    switch (layout()) {
-      case Layout::Strided:
-        switch (device().type()) {
-          case DeviceType::CPU: {
-            auto dtype_tmp = typeMetaToScalarType(dtype());
-            if (isQIntType(dtype_tmp)) {
-              return DispatchKey::QuantizedCPU;
-            }
-            return DispatchKey::CPU;
-            }
-            case DeviceType::CUDA: {
-              auto dtype_tmp = typeMetaToScalarType(dtype());
-              if (isQIntType(dtype_tmp)) {
-                return DispatchKey::QuantizedCUDA;
-              }
-              return DispatchKey::CUDA;
-            }
-          case DeviceType::MKLDNN:
-            return DispatchKey::MKLDNN;
-          case DeviceType::OPENGL:
-            return DispatchKey::OpenGL;
-          case DeviceType::OPENCL:
-            return DispatchKey::OpenCL;
-          case DeviceType::IDEEP:
-            return DispatchKey::IDEEP;
-          case DeviceType::HIP:
-            return DispatchKey::HIP;
-          case DeviceType::FPGA:
-            return DispatchKey::FPGA;
-          case DeviceType::MSNPU:
-            return DispatchKey::MSNPU;
-          case DeviceType::XLA:
-            return DispatchKey::XLA;
-          case DeviceType::Vulkan:
-            return DispatchKey::Vulkan;
-          default:
-            AT_ERROR("Unsupported device type for dense layout: ", device().type());
-        }
-      case Layout::Sparse:
-        switch (device().type()) {
-          case DeviceType::CPU:
-            return DispatchKey::SparseCPU;
-          case DeviceType::CUDA:
-            return DispatchKey::SparseCUDA;
-          case DeviceType::HIP:
-            return DispatchKey::SparseHIP;
-          default:
-            AT_ERROR("Unsupported device type for sparse layout: ", device().type());
-        }
-      case Layout::Mkldnn:
-        switch (device().type()) {
-          case DeviceType::CPU:
-            return DispatchKey::MkldnnCPU;
-          default:
-            AT_ERROR("Unsupported device type for mkldnn layout: ", device().type());
-        }
-      case Layout::SparseGCS:
-        switch(device().type()) {
-          case DeviceType::CPU:
-            return DispatchKey::SparseGCS_CPU;
-          case DeviceType::CUDA:
-            return DispatchKey::SparseGCS_CUDA;
-          default:
-            AT_ERROR("Unsupported device type for sparse GCS layout: ", device().type());
-        }
-      default:
-        AT_ERROR("Unsupported layout: ", layout());
-    }
-=======
     return c10::computeDispatchKey(optTypeMetaToScalarType(dtype_opt()), layout_opt(), device_opt());
->>>>>>> 4339f5c0
   }
 
  private:
@@ -706,6 +635,15 @@
           default:
             AT_ERROR("Unsupported device type for mkldnn layout: ", device_.type());
         }
+      case Layout::SparseGCS:
+        switch(device().type()) {
+          case DeviceType::CPU:
+            return DispatchKey::SparseGCS_CPU;
+          case DeviceType::CUDA:
+            return DispatchKey::SparseGCS_CUDA;
+          default:
+            AT_ERROR("Unsupported device type for sparse GCS layout: ", device().type());
+        }
       default:
         AT_ERROR("Unsupported layout: ", layout_);
     }
