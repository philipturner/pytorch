import logging
from contextlib import contextmanager, nullcontext
from functools import wraps
from typing import Any, Callable, Dict, List, Optional, Tuple

import torch
import torch.nn as nn
<<<<<<< HEAD
=======
from torch import Tensor
from functorch import make_fx
from torch.fx import immutable_collections, Interpreter
import torch.fx.traceback as fx_traceback
from torch._subclasses import FakeTensorMode
>>>>>>> 7bcb6645
import torch.utils._pytree as pytree
import torch.utils.dlpack
from torch import Tensor
from torch._subclasses import FakeTensorMode
from torch.fx import immutable_collections
from torch.nn.utils import _stateless

from functorch import make_fx
from functorch._C import CompileCache
from functorch.experimental import functionalize
from . import config
from .decompositions import register_decomposition
from .named_members_polyfill import _named_buffers, _named_parameters
from .partitioners import default_partition
<<<<<<< HEAD
=======
from .named_members_polyfill import _named_parameters, _named_buffers
from typing import Callable, List, Dict, Any, Tuple, Optional
from functools import wraps
import warnings
>>>>>>> 7bcb6645

try:
    from torchdynamo import disable as disable_torchdynamo
except ImportError:

    def disable_torchdynamo(x):
        return x


pytree._register_pytree_node(
    immutable_collections.immutable_list,
    lambda x: (list(x), None),
    lambda x, c: immutable_collections.immutable_list(x),
)
pytree._register_pytree_node(
    immutable_collections.immutable_dict,
    lambda x: (list(x.values()), list(x.keys())),
    lambda x, c: immutable_collections.immutable_dict(
        {key: value for key, value in zip(c, x)}
    ),
)

aten = torch.ops.aten


@contextmanager
def preserve_rng_state():
    rng_state = torch.clone(torch.random.get_rng_state())
    if torch.cuda.is_available():
        cuda_rng_state = torch.clone(torch.cuda.get_rng_state())
    try:
        yield
    finally:
        torch.random.set_rng_state(rng_state)
        if torch.cuda.is_available():
            torch.cuda.set_rng_state(cuda_rng_state)


def create_joint_forward_backward(fn):
    def joint_forward_backward(
        primals: List[Any], tangents: List[Any]
    ) -> Tuple[List[Any], List[Any]]:
        # Call the forward pass
        outs = fn(*primals)
        # Get the inputs that need gradients
        grad_primals = []
        inputs_needs_grads = []
        for p in primals:
            is_grad_tensor = isinstance(p, Tensor) and p.requires_grad
            inputs_needs_grads.append(is_grad_tensor)
            if is_grad_tensor:
                grad_primals.append(p)

        # Get the outputs that need gradients
        assert len(tangents) == len(outs)
        needed_outs = []
        needed_tangents = []
        for out, tangent in zip(outs, tangents):
            if isinstance(out, Tensor) and out.requires_grad:
                needed_outs.append(out)
                needed_tangents.append(tangent)
        backward_out = []
        # Call the backwards pass
        if grad_primals:
            backward_out = torch.autograd.grad(
                needed_outs,
                grad_primals,
                grad_outputs=needed_tangents,
                allow_unused=True,
            )
        backward_out_iter = iter(backward_out)
        return outs, [
            next(backward_out_iter) if i else None for i in inputs_needs_grads
        ]

    return joint_forward_backward


def normalize_as_list(x):
    if isinstance(x, tuple):
        return list(x)
    elif isinstance(x, list):
        return x
    return [x]


aot_autograd_decompositions = {}

# TODO: Remove these stupid decompositions
@register_decomposition(aten._reshape_alias, aot_autograd_decompositions)
def _reshape_alias(x, shape, strides):
    return aten.view(x, shape)


@register_decomposition(aten.new_zeros, aot_autograd_decompositions)
def new_zeros(inp, size, dtype=None, layout=None, device=None, pin_memory=None):
    return torch.zeros(size, dtype=inp.dtype, device=inp.device)


@register_decomposition(aten.new_full, aot_autograd_decompositions)
def new_full(inp, size, value, dtype=None, layout=None, device=None, pin_memory=None):
    return torch.full(size, value, dtype=inp.dtype, device=inp.device)


graph_being_compiled: str = None
nth_graph: int = 0
model_name: str = "model"


def set_model_name(name):
    global model_name
    model_name = name


def get_graph_being_compiled() -> str:
    """
    Returns the name of the graph being compiled.
    """
    global model_name, graph_being_compiled, nth_graph
    return f"{model_name}_{graph_being_compiled}_{nth_graph}"


@contextmanager
def track_graph_compiling(graph_name, increment_index=False):
    global graph_being_compiled
    graph_being_compiled = graph_name
    yield
    if increment_index:
        global nth_graph
        nth_graph += 1
    graph_being_compiled = None


def make_boxed_func(f):
    def g(args):
        return f(*args)

    g._boxed_call = True
    return g


def make_boxed_compiler(compiler):
    @wraps(compiler)
    def f(fx_g, inps):
        out_f = compiler(fx_g, inps)
        fx_g = make_boxed_func(out_f)
        return fx_g

    return f


def call_func_with_args(f, args, steal_args=False):
    if not steal_args:
        args = list(args)
    assert isinstance(args, list)
    # TODO: Please remove soon
    # https://github.com/pytorch/pytorch/pull/83137#issuecomment-1211320670
    if hasattr(f, "_boxed_call"):
        return normalize_as_list(f(args))
    else:
        warnings.warn(
            "Your compiler for AOTAutograd is returning a a function that doesn't take boxed arguments. "
            "Please wrap it with functorch.compile.make_boxed_func or handle the boxed arguments yourself. "
            "See https://github.com/pytorch/pytorch/pull/83137#issuecomment-1211320670 for rationale."
        )
        return normalize_as_list(f(*args))


def create_aot_autograd_function(
    flat_fn, fw_compiler, bw_compiler, partition_fn, decompositions, grad_state
):
    """
    Traces the forward and backward graphs of the attr:`flat_fn` to generate a
    joint graph. The joint graph is an Fx graph with Aten ops. Please refer to
    the tracing mechanism to understand the graph capturing details.

    The joint graph is then passed through attr:`partition_fn` to isolate the
    forward and backward portions, which are then respectively compiled via the
    provided attr:`fw_compiler` and attr:`bw_compiler`.

    The resulting compiled forward and backward graphs are then wrapped up in a
    ``torch.autograd.Function`` object.
    """
    if decompositions is None:
        decompositions = {}
    joint_forward_backward = create_joint_forward_backward(flat_fn)

    compiled_fw = None
    compiled_bw = None
    num_outs = None

    class CompiledFunction(torch.autograd.Function):
        @staticmethod
        @disable_torchdynamo
        def forward(ctx, *flat_tensor_args):
            nonlocal compiled_fw, compiled_bw, num_outs
            # Disable the JIT Autocast flag to prevent re-autocasting of jitted graph.
            # TODO - Remove when https://github.com/pytorch/functorch/pull/794 is fixed.
            old_jit_autocast_flag = torch._C._jit_set_autocast_mode(False)
            if compiled_fw is None:
                flat_tensor_args = pytree.tree_map(
                    lambda x: x.detach().requires_grad_(x.requires_grad)
                    if isinstance(x, Tensor)
                    else x,
                    flat_tensor_args,
                )
                fake_mode = (
                    FakeTensorMode.push() if config.use_fake_tensor else nullcontext()
                )
                with preserve_rng_state(), fake_mode as mode:
                    # Set input tensors that require grad to leaves
                    fake_flat_tensor_args = pytree.tree_map(
                        lambda x: mode.from_tensor(x)
                        if mode
                        else x
                        if isinstance(x, Tensor)
                        else x,
                        flat_tensor_args,
                    )
                    with torch.set_grad_enabled(grad_state):
                        out = flat_fn(*fake_flat_tensor_args)
                    out = pytree.tree_map(
                        lambda x: x.detach().contiguous()
                        if isinstance(x, Tensor)
                        else x,
                        out,
                    )

                    if isinstance(out, (list, tuple)):
                        num_outs = len(out)
                    else:
                        num_outs = 1

                    joint_inputs = (fake_flat_tensor_args, out)
                    aot_decompositions = {
                        **aot_autograd_decompositions,
                        **decompositions,
                    }
                    with torch.set_grad_enabled(grad_state):
                        fx_g = make_fx(joint_forward_backward, aot_decompositions)(
                            *joint_inputs
                        )

                        if config.use_functionalize:
                            # Functionalize the foward backward graph. First create a
                            # fake fn to make functionalize happy
                            def fake_fn(primals, tangents):
                                return fx_g(primals, tangents)

                            fx_g = make_fx(functionalize(fake_fn))(*joint_inputs)

                if config.debug_joint:
                    print(fx_g.code)

                with track_graph_compiling("joint"):
                    fw_module, bw_module = partition_fn(fx_g, joint_inputs)

                if config.debug_graphs:
                    print(fw_module.code, bw_module.code)

                with track_graph_compiling("forward"):
                    compiled_fw = fw_compiler(fw_module, flat_tensor_args)

                fw_outs = call_func_with_args(compiled_fw, flat_tensor_args)
                if config.debug_partitioner:
                    activation_sizes = 0
                    for out in fw_outs[num_outs:]:
                        if isinstance(out, torch.Tensor):
                            activation_sizes += out.storage().nbytes()
                    print(f"Real Activations Stored(GB): {activation_sizes/1e9}")

                bw_args = fw_outs[num_outs:] + fw_outs[0:num_outs]
                with track_graph_compiling("backward", True):
                    compiled_bw = bw_compiler(bw_module, bw_args)
            else:
                fw_outs = call_func_with_args(compiled_fw, flat_tensor_args)
            torch._C._jit_set_autocast_mode(old_jit_autocast_flag)
            ctx.save_for_backward(*fw_outs[num_outs:])
            return tuple(fw_outs[0:num_outs])

        @staticmethod
        @disable_torchdynamo
        def backward(ctx, *flat_args):
            # Disable the JIT Autocast flag to prevent re-autocasting of jitted graph.
            # TODO - Remove when https://github.com/pytorch/functorch/pull/794 is fixed.
            old_jit_autocast_flag = torch._C._jit_set_autocast_mode(False)
            contiguous_args = [t.contiguous() for t in flat_args]
            all_args = list(ctx.saved_tensors) + list(contiguous_args)
            ctx.maybe_clear_saved_tensors()
            out = call_func_with_args(compiled_bw, all_args, steal_args=True)

            torch._C._jit_set_autocast_mode(old_jit_autocast_flag)
            return tuple(out)

    return CompiledFunction


class _CompileCache(CompileCache):
    pass


# using a C++-based pytree reduces the overhead by about 50%
compile_cache = None


# Inspired by autodidax (thanks!)
class PytreeThunk:
    spec = None
    # These are some kinda dumb microoptimizations that save about 3-4 us of overhead.
    is_simple = (
        None  # if the output spec is a tuple/list, we won't bother unflattening it.
    )
    is_really_simple = None  # if the output spec is a LeafSpec

    def set(self, spec):
        assert self.spec is None or self.spec == spec
        self.spec = spec
        if type(self.spec) in [tuple, list] and all(
            isinstance(i, pytree.LeafSpec) for i in spec.children_specs
        ):
            self.is_simple = True
        if isinstance(self.spec, pytree.LeafSpec):
            self.is_really_simple = True

    def unflatten(self, x):
        if self.is_really_simple:
            return x[0]
        if self.is_simple:
            return x
        return pytree.tree_unflatten(x, self.spec)


def filter_tensor_and_static_args(args, static_argnums):
    """
    Separate out the tensor and static args. Also, for the static args, store
    the hash.
    """
    tensor_args = []
    static_args = []
    static_args_hashed = []
    for idx, arg in enumerate(args):
        if idx not in static_argnums:
            tensor_args.append(arg)
        else:
            static_args.append(arg)
            static_args_hashed.append(arg.__hash__())
    return tensor_args, static_args, static_args_hashed


def rearrange(tensor_args, static_args, static_argnums):
    """
    Generate the args as per the original spec. static_argnums is sorted.
    """
    tensor_index = 0
    static_index = 0
    index = 0
    args = []
    assert len(static_args) == len(static_argnums)
    while tensor_index < len(tensor_args) and static_index < len(static_args):
        if index == static_argnums[static_index]:
            args.append(static_args[static_index])
            static_index += 1
        else:
            args.append(tensor_args[tensor_index])
            tensor_index += 1
        index += 1

    while tensor_index < len(tensor_args):
        args.append(tensor_args[tensor_index])
        tensor_index += 1

    while static_index < len(static_args):
        args.append(static_args[static_index])
        static_index += 1

    return args


KNOWN_TYPES = [torch.Tensor, int, str, float, bool]


def aot_function(
    fn: Callable,
    fw_compiler: Callable,
    bw_compiler: Optional[Callable] = None,
    partition_fn: Callable = default_partition,
    decompositions: Optional[Dict] = None,
    hasher_type: str = "StaticShapeHasher",
    static_argnums: Optional[Tuple[int]] = None,
) -> Callable:
    """
    Traces the forward and backward graph of :attr:`fn` using torch dispatch
    mechanism, and then compiles the generated forward and backward graphs
    through :attr:`fw_compiler` and :attr:`bw_compiler`.

    :func:`aot_function` traces the forward and backward graph ahead of time,
    and generates a joint forward and backward graph.  :attr:`partition_fn` is
    then used to separate out forward and backward graphs. The partitioner
    function can be used to perform optimizations such as recomputation. One can
    set `decompositions` dictionary to decompose the operators into a sequence
    of core or simpler operators supported by the backend compilers.

    :func:`aot_function` uses a compilation cache, based on input tensor
    properties, to detect when there is a need of recompilation. By default, its
    behavior is static, i.e., it recompiles if shape of any input tensor
    changes.

    :attr:`static_argnums` allows user to mark the arguments of the original
    :attr:`fn` as static. This is useful when an argument is a non-tensor, e.g.,
    ``int`` or ``bool``. A change in the actual value of static arg causes
    recompilation.

    .. warning::
        This API is experimental and likely to change.

    Args:
        fn (Callable): A Python function that takes one ore more arguments. Must
            return one or more Tensors.
        fw_compiler (Callable): A Python function that accepts an Fx graph with
            Aten ops and input args, and returns a Callable that semantically is
            equivalent to the input Fx graph.
        bw_compiler (Optional[Callable]): A Python function that accepts an
            Fx graph with Aten ops and input args, and returns a Callable that
            semantically is equivalent to the input Fx graph.  Default: None
            (when None, it defaults to the :attr:`fw_compiler`)
        partition_fn (Callable): A Python function that takes a joint forward
            and backward graph, and partitions it into separate forward and
            backward graphs.
        decompositions (Dict): A dictionary to define the decomposition of
            larger Aten ops into simpler or core Aten ops.
        static_argnums (Optional[Tuple[Int]]): An option tuple of ints to mark
            the arguments of the function as static.

    Returns:
        Returns a ``Callable`` that retains the eager behavior of the original
        :attr:`fn`, but with forward and backward graph compiled via
        :attr:`fw_compile` and :attr:`bw_compile`.

    A simple example usage of :func:`aot_function` is as follows. This example
    will print the forward and backward graphs of the function ``fn``

        >>> fn = lambda x : x.sin().cos()
        >>> def print_compile_fn(fx_module, args):
        >>>     print(fx_module)
        >>>     return fx_module
        >>> aot_fn = aot_function(fn, print_compile_fn)
        >>> x = torch.randn(4, 5, requires_grad=True)
        >>> aot_fn(x)

    The static argnums are used to mark the non-tensor arguments as static. An
    example is as follows where the dropout probability is as argument to the
    original function.

        >>> def fn(input, bias, residual, p: float):
        >>>     a = torch.add(input, bias)
        >>>     b = torch.nn.functional.dropout(a, p, training=True)
        >>>     c = b + residual
        >>>     return c
        >>> aot_fn = aot_function(fn, print_compile_fn, static_argnums=(3,))

    """
    global compile_cache
    if compile_cache is None:
        compile_cache = CompileCache()
    if bw_compiler is None:
        bw_compiler = fw_compiler
    cached_res = None

    fn_id = id(fn)
    fw_compiler_id = id(fw_compiler)
    bw_compiler_id = id(bw_compiler)

    if isinstance(static_argnums, int):
        static_argnums = [static_argnums]
    elif static_argnums is not None and len(static_argnums) == 0:
        static_argnums = None
    elif static_argnums is not None:
        static_argnums = list(static_argnums)
        static_argnums.sort()

    @wraps(fn)
    def returned_function(*args, **kwargs):
        global compile_cache
        nonlocal cached_res

        # Separate out static args if static_argnums is present
        tensor_args = args
        static_args = []
        # TODO - move the hashing part of static_args to C++.
        static_args_hashed = []
        if static_argnums is not None:
            (
                tensor_args,
                static_args,
                static_args_hashed,
            ) = filter_tensor_and_static_args(args, static_argnums)

        # Now flatten the tensor args
        flat_tensor_args, _ = pytree.tree_flatten((tensor_args, kwargs))

        # Check if the fn is already compiled
        num_tensor_args = len(flat_tensor_args)
        flat_args_for_cache = flat_tensor_args + static_args_hashed
        cached_res = compile_cache.at(
            fn_id,
            fw_compiler_id,
            bw_compiler_id,
            num_tensor_args,
            hasher_type,
            *flat_args_for_cache,
        )

        # Compile the function and save it in the cache
        if cached_res is None:
            # Save the args_spec for flat_tensor_args to unflatten while tracing
            _, tensor_args_spec = pytree.tree_flatten((tensor_args, kwargs))
            out_spec = PytreeThunk()

            def flat_fn(*flat_tensor_args):
                # The input are flattened tensor args. Prepare the args in the
                # order that original function expects. Add static args as well.
                # They will appear as tensor constants in the traced graph.
                nonlocal out_spec, static_args

                tensor_args, kwargs = pytree.tree_unflatten(
                    flat_tensor_args, tensor_args_spec
                )
                if static_argnums is None:
                    args = tensor_args
                else:
                    args = rearrange(tensor_args, static_args, static_argnums)
                tree_out = fn(*args, **kwargs)
                flat_out, spec = pytree.tree_flatten(tree_out)
                for i in flat_out:
                    is_known_type = False
                    for j in KNOWN_TYPES:
                        if isinstance(i, j):
                            is_known_type = True
                            break
                    if not is_known_type:
                        raise RuntimeError(
                            f"Found {type(i)} in output, which is not a known type. "
                            "If this type holds tensors, you need to register a pytree for it. "
                            "See https://github.com/pytorch/functorch/issues/475 for a brief "
                            "explanation why. If you don't need to register a pytree, please "
                            "leave a comment explaining your use case and we'll make this more "
                            "ergonomic to deal with"
                        )
                out_spec.set(spec)
                return flat_out

            compiled_fn = create_aot_autograd_function(
                flat_fn,
                fw_compiler,
                bw_compiler,
                partition_fn,
                decompositions,
                grad_state=torch.is_grad_enabled(),
            ).apply
            cached_res = (compiled_fn, out_spec)

            # Save the compiled_fn in the cache
            compile_cache.insert(
                fn_id,
                fw_compiler_id,
                bw_compiler_id,
                num_tensor_args,
                hasher_type,
                cached_res,
                *flat_args_for_cache,
            )

        cached_fn, out_spec = cached_res
        out = cached_fn(*flat_tensor_args)
        return out_spec.unflatten(out)

    return returned_function


def num_of_recompilations():
    """
    Returns the numbers of recompilations since the last time cache was cleared.
    This is equivalent to the number of entries in the compilation cache.
    """
    global compile_cache
    if compile_cache is None:
        return 0
    return compile_cache.size()


def clear_compile_cache():
    """
    Clears the compilation cache.
    """
    global compile_cache
    if compile_cache is not None:
        compile_cache.clear()
        compile_cache = None


def aot_module(mod: nn.Module, *args, **kwargs) -> nn.Module:
    """
    Traces the forward and backward graph of :attr:`mod` using torch dispatch
    tracing mechanism. It is wrapper function, that underneath uses
    :func:`aot_function` to perform tracing and compilation.

    :func:`aot_module` lifts the parameters and buffers of ``nn.Module`` as inputs
    to a new callable which is then compiled through :func:`aot_function`.

    .. warning::
        This API is experimental and likely to change.

    Args:
        mod (Callable): A ``nn.Module`` module.
        args : args to be passed to :func:`aot_function`
        kwargs : kwargs to be passed to :func:`aot_function`

    Returns:
        Returns a ``nn.Module`` that retains the eager behavior of the original
        :attr:`mod`, but with forward and backward graph compiled.

    """

    def functional_call(named_params, named_buffers, *args, **kwargs):
        params_and_buffers = {**named_params, **named_buffers}
        return _stateless.functional_call(mod, params_and_buffers, args, kwargs)

    compiled_f = aot_function(functional_call, *args, **kwargs)

    class AOTModule(nn.Module):
        def __init__(self):
            super(AOTModule, self).__init__()
            self.orig_module = mod

        def forward(self, *args, **kwargs):
            return compiled_f(
                dict(_named_parameters(mod, remove_duplicate=False)),
                dict(_named_buffers(mod, remove_duplicate=False)),
                *args,
                **kwargs,
            )

    return AOTModule()


def aot_module_simplified(mod: nn.Module, *top_args, **top_kwargs) -> nn.Module:
    """
    This is the simplified or low overhead version of aot_module. For frontends
    like TorchDynamo, the input functions/modules to AOT are static and have
    unpacked inputs/outputs. This gives us an opportunity to remove the
        (1) pytree overhead to parse inputs/outputs,
        (2) AOT Autograd cache,
        (3) Reading of params/buffers in every forward call

    :func:`aot_module_simplified` removes these overheads.
    """
    #########################################################

    params = {
        **dict(_named_parameters(mod, remove_duplicate=False)),
        **dict(_named_buffers(mod, remove_duplicate=False)),
    }
    params_flat, params_spec = pytree.tree_flatten(params)
    params_flat = tuple(params_flat)
    params_len = len(params_flat)

    def functional_call(*args, **kwargs):
        with _stateless.reparametrize_module(
            mod, pytree.tree_unflatten(args[:params_len], params_spec)
        ):
            if isinstance(mod, torch.fx.GraphModule):
                with fx_traceback.override_stack_trace():
                    out = Interpreter(mod).run(*args[params_len:], **kwargs)
            else:
                out = mod(*args[params_len:], **kwargs)

        if not isinstance(out, (tuple, list)):
            raise RuntimeError(
                "Graph output must be a tuple(). This is so that we can avoid "
                "pytree processing of the ouputs. Please change the module to "
                "have tuple outputs or use aot_module instead."
            )
        return out

    def aot_function_simplified(
        fn: Callable,
        fw_compiler: Callable,
        bw_compiler: Optional[Callable] = None,
        partition_fn: Callable = default_partition,
        decompositions: Optional[Dict] = None,
        hasher_type: str = "StaticShapeHasher",
        static_argnums: Optional[Tuple[int]] = None,
    ) -> Callable:
        assert static_argnums is None
        if bw_compiler is None:
            bw_compiler = fw_compiler
        compiled_fn = create_aot_autograd_function(
            fn,
            fw_compiler,
            bw_compiler,
            partition_fn,
            decompositions,
            grad_state=torch.is_grad_enabled(),
        ).apply

        return compiled_fn

    compiled_f = aot_function_simplified(functional_call, *top_args, **top_kwargs)

    if top_kwargs:

        def forward(*args, **kwargs):
            return compiled_f(
                *params_flat,
                *args,
                **kwargs,
            )

    else:

        def forward(*args):
            return compiled_f(
                *params_flat,
                *args,
            )

    forward.zero_grad = mod.zero_grad
    return forward


compiled_function = aot_function
compiled_module = aot_module<|MERGE_RESOLUTION|>--- conflicted
+++ resolved
@@ -5,14 +5,11 @@
 
 import torch
 import torch.nn as nn
-<<<<<<< HEAD
-=======
 from torch import Tensor
 from functorch import make_fx
 from torch.fx import immutable_collections, Interpreter
 import torch.fx.traceback as fx_traceback
 from torch._subclasses import FakeTensorMode
->>>>>>> 7bcb6645
 import torch.utils._pytree as pytree
 import torch.utils.dlpack
 from torch import Tensor
@@ -27,13 +24,10 @@
 from .decompositions import register_decomposition
 from .named_members_polyfill import _named_buffers, _named_parameters
 from .partitioners import default_partition
-<<<<<<< HEAD
-=======
 from .named_members_polyfill import _named_parameters, _named_buffers
 from typing import Callable, List, Dict, Any, Tuple, Optional
 from functools import wraps
 import warnings
->>>>>>> 7bcb6645
 
 try:
     from torchdynamo import disable as disable_torchdynamo
