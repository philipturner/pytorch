--- conflicted
+++ resolved
@@ -294,7 +294,39 @@
   return std::make_tuple(at::matrix_exp(self_), 0);
 }
 
-<<<<<<< HEAD
+fourOutputs solve_ex_batch_rule(
+    const Tensor& A, optional<int64_t> A_bdim,
+    const Tensor& B, optional<int64_t> B_bdim,
+    bool left, bool check_errors) {
+  auto batch_size = get_bdim_size2(A, A_bdim, B, B_bdim);
+  const auto A_logical_rank = rankWithoutBatchDim(A, A_bdim);
+  const auto B_logical_rank = rankWithoutBatchDim(B, B_bdim);
+  const auto max_logical_rank = std::max(A_logical_rank, B_logical_rank);
+
+  TORCH_CHECK(A_logical_rank >= 2,
+            "linalg.solve: The input tensor A must have at least 2 dimensions.");
+
+  int b_logical_rank = max_logical_rank;
+  if (A_logical_rank > B_logical_rank) {  // vector case: B was a vector or batched vector
+    // not accurate but matches linalg error message
+    TORCH_CHECK(B_logical_rank >= 1, "linalg.solve: The input tensor B must have at least 2 dimensions.");
+    b_logical_rank = max_logical_rank - 1;
+  } else {  // matrix case: A and B are both matrices or batches of matrices
+    TORCH_CHECK(B_logical_rank >= 2, "linalg.solve: The input tensor B must have at least 2 dimensions.");
+  }
+
+  // basically binary pointwise helper but if B was a vector incoming, we must pad it to be 1 dim smaller than A
+  auto A_ = moveBatchDimToFront(A, A_bdim);
+  auto B_ = moveBatchDimToFront(B, B_bdim);
+  A_ = maybePadToLogicalRank(A_, A_bdim, max_logical_rank);
+  B_ = maybePadToLogicalRank(B_, B_bdim, b_logical_rank);
+
+  A_ = ensure_has_bdim(A_, A_bdim.has_value(), batch_size);
+  B_ = ensure_has_bdim(B_, B_bdim.has_value(), batch_size);
+  const auto res = _linalg_solve_ex(A_, B_, left, check_errors);
+  return std::make_tuple(std::get<0>(res), 0, std::get<1>(res), 0, std::get<2>(res), 0, std::get<3>(res), 0);
+}
+
 c10::optional<int64_t> batch_dim_if_not_empty(const Tensor& t) {
   if (t.dim() == 1 && t.size(0) == 0) {
     return c10::optional<int64_t>();
@@ -323,41 +355,6 @@
   const auto res_3_bdim = batch_dim_if_not_empty(res_3);
   return std::make_tuple(std::get<0>(res), 0, res_1, res_1_bdim, res_2, res_2_bdim, res_3, res_3_bdim);
 }
-
-=======
- fourOutputs solve_ex_batch_rule(
-    const Tensor& A, optional<int64_t> A_bdim,
-    const Tensor& B, optional<int64_t> B_bdim,
-    bool left, bool check_errors) {
-  auto batch_size = get_bdim_size2(A, A_bdim, B, B_bdim);
-  const auto A_logical_rank = rankWithoutBatchDim(A, A_bdim);
-  const auto B_logical_rank = rankWithoutBatchDim(B, B_bdim);
-  const auto max_logical_rank = std::max(A_logical_rank, B_logical_rank);
-
-  TORCH_CHECK(A_logical_rank >= 2,
-            "linalg.solve: The input tensor A must have at least 2 dimensions.");
-
-  int b_logical_rank = max_logical_rank;
-  if (A_logical_rank > B_logical_rank) {  // vector case: B was a vector or batched vector
-    // not accurate but matches linalg error message
-    TORCH_CHECK(B_logical_rank >= 1, "linalg.solve: The input tensor B must have at least 2 dimensions.");
-    b_logical_rank = max_logical_rank - 1;
-  } else {  // matrix case: A and B are both matrices or batches of matrices
-    TORCH_CHECK(B_logical_rank >= 2, "linalg.solve: The input tensor B must have at least 2 dimensions.");
-  }
-
-  // basically binary pointwise helper but if B was a vector incoming, we must pad it to be 1 dim smaller than A
-  auto A_ = moveBatchDimToFront(A, A_bdim);
-  auto B_ = moveBatchDimToFront(B, B_bdim);
-  A_ = maybePadToLogicalRank(A_, A_bdim, max_logical_rank);
-  B_ = maybePadToLogicalRank(B_, B_bdim, b_logical_rank);
-
-  A_ = ensure_has_bdim(A_, A_bdim.has_value(), batch_size);
-  B_ = ensure_has_bdim(B_, B_bdim.has_value(), batch_size);
-  const auto res = _linalg_solve_ex(A_, B_, left, check_errors);
-  return std::make_tuple(std::get<0>(res), 0, std::get<1>(res), 0, std::get<2>(res), 0, std::get<3>(res), 0);
-}
->>>>>>> 93f60b6f
 
 #define LINALG_CHECK_MATRIX_UNARY_BATCH_RULE(fn, num_out) SINGLE_ARG(\
   LinalgCheckMatrixUnaryRuleHelper<\
