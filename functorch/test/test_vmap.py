--- conflicted
+++ resolved
@@ -39,7 +39,6 @@
     is_batch_norm_training,
     generate_vmap_inputs,
     compute_quantities_for_vmap_test,
-    is_valid_inplace_sample_input,
 )
 import types
 from collections import namedtuple
@@ -99,13 +98,6 @@
         with self.assertRaisesRegex(ValueError, expected_msg):
             vmap(bar)()
 
-    def test_func_with_no_tensors(self):
-        def foo(x):
-            return torch.randn(3)
-
-        with self.assertRaisesRegex(ValueError, 'at least one Tensor'):
-            vmap(foo, (None,))(1)
-
     def test_constant_function(self):
         output = vmap(lambda x: torch.tensor(3.14))(torch.ones(3))
         self.assertEqual(output, torch.tensor([3.14, 3.14, 3.14]))
@@ -335,21 +327,6 @@
         expected = f(x)
         self.assertEqual(out["sin"], expected["sin"])
         self.assertEqual(out["cos"], expected["cos"])
-
-    # temporary test for _odict_flatten and _odict_unflatten
-    def test_pytest_odict_flatten_unflatten(self):
-
-        from functorch._src.vmap import _odict_flatten, _odict_unflatten
-
-        x = torch.randn(2, 3)
-        inpt = OrderedDict([("sin", x.sin()), ("cos", x.cos())])
-
-        out = _odict_flatten(inpt)
-        self.assertEqual(out[0], list(inpt.values()))
-        self.assertEqual(out[1], list(inpt.keys()))
-
-        recon_inpt = _odict_unflatten(*out)
-        self.assertEqual(recon_inpt, inpt)
 
     def test_pytree_returns_outdims(self):
         x = torch.randn(2, 3)
@@ -3117,6 +3094,19 @@
     return aliases, inplace_variants
 
 
+def is_valid_inplace_sample_input(sample_input, op, inplace_variant):
+    if inplace_variant is None:
+        return False
+    if sample_input.broadcasts_input:
+        return False
+
+    # Check if input's dtype matches the output's dtype
+    args = (sample_input.input,) + sample_input.args
+    kwargs = sample_input.kwargs
+    output_dtype = op(*args, **kwargs).dtype
+    return sample_input.input.dtype == output_dtype
+
+
 class TestVmapOperatorsOpInfo(TestCase):
 
     def vmap_outplace_test(self, func, args, kwargs, in_dims, check_shape_only=False):
@@ -3144,18 +3134,6 @@
 
     def opinfo_vmap_test(self, device, dtype, op, check_has_batch_rule, skip_inplace=()):
         def test():
-            # Error inputs check
-            if op.error_inputs_func is not None:
-                error_inputs = op.error_inputs(device)
-                for error_input in error_inputs:
-                    sample_input = error_input.sample_input
-                    args = (sample_input.input,) + tuple(sample_input.args)
-                    kwargs = sample_input.kwargs
-                    for args, in_dims, _ in generate_vmap_inputs(args, {}):
-                        with self.assertRaises(Exception):
-                            vmap(op, in_dims)(*args, **kwargs)
-
-            # Sample inputs check
             sample_inputs_itr = op.sample_inputs(device, dtype, requires_grad=False)
             aliases, inplace_aliases = discover_variants(op)
             check_shape_only = op.name in ('empty_like', 'new_empty')
@@ -3247,10 +3225,7 @@
     def test_vmap_exhaustive(self, device, dtype, op):
         # needs to be fixed
         inplace_failure_list = (
-<<<<<<< HEAD
-=======
             'squeeze',
->>>>>>> b4b60c2a
         )
         self.opinfo_vmap_test(device, dtype, op, check_has_batch_rule=False,
                               skip_inplace=inplace_failure_list)
@@ -3404,6 +3379,7 @@
             'scatter_add',
             'scatter',
             'square',
+            'squeeze',
             'sub',
             'tril',
             'triu',
