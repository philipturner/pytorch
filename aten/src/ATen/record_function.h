--- conflicted
+++ resolved
@@ -459,30 +459,12 @@
     // flag is used to check whether the start callbacks were called
     bool called_start_callbacks_ = false;
 
-<<<<<<< HEAD
-    // Whether the RecordFunction is pre-sampled
-    bool pre_sampled_ = false;
-
 #ifndef NDEBUG
     bool inputs_valid_ = false;
 #endif
 
-    // Used internally to keep track of thread local and global callbacks
-    // that were picked to run; must be sorted;
-    CallbackHandles sorted_active_tls_handles_;
-    CallbackHandles sorted_active_global_handles_;
-
-    // Stores various ObserverContext objects with event metadata for thread local
-    // callbacks.
-    ObserverContextList tls_ctx_;
-
-    // Stores various ObserverContext objects with event metadata for global
-    // callbacks.
-    ObserverContextList global_ctx_;
-=======
     // Stores various ObserverContext objects with event metadata for callbacks.
     ObserverContextList ctx_;
->>>>>>> 77665e9a
 
     std::string name_;
     int64_t sequence_nr_ = -1;
