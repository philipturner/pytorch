--- conflicted
+++ resolved
@@ -245,7 +245,7 @@
     const std::string& shape_compute_function_name,
     std::unordered_map<std::string, std::shared_ptr<Graph>>& reused_functions,
     const CompilationUnit& module) {
-<<<<<<< HEAD
+  std::shared_ptr<Graph> graph;
   GRAPH_DEBUG(
       "Registering schema: ",
       *schema_string,
@@ -253,17 +253,6 @@
       shape_compute_function_name);
   if (reused_functions.count(shape_compute_function_name)) {
     GRAPH_DEBUG("Registering reused schema");
-    auto graph = reused_functions[shape_compute_function_name];
-
-    // allow extra unused arguments to map multiple functions to e.g. unary
-    TORCH_INTERNAL_ASSERT(
-        graph->inputs().size() <= schema_string->arguments().size());
-
-    cached_schema_to_graph[schema_string] = graph;
-    return;
-=======
-  std::shared_ptr<Graph> graph;
-  if (reused_functions.count(shape_compute_function_name)) {
     graph = reused_functions[shape_compute_function_name];
   } else {
     Function& shape_compute_function =
@@ -276,7 +265,6 @@
     // LintShapeComputeGraph(schema_string, graph);
 
     reused_functions[shape_compute_function_name] = graph;
->>>>>>> 046eb1c3
   }
   // allow extra unused arguments to map multiple functions to e.g. unary
   TORCH_INTERNAL_ASSERT(
@@ -284,18 +272,6 @@
   return graph;
 }
 
-<<<<<<< HEAD
-  Function& shape_compute_function =
-      module.get_function(shape_compute_function_name);
-  std::shared_ptr<Graph> graph =
-      toGraphFunction(shape_compute_function).graph();
-
-  GRAPH_DUMP("New shape compute function: ", graph);
-  transformShapeFunction(schema_string, graph);
-  // NB: we lint the shape functions registered in source
-  // in a test file
-  // LintShapeComputeGraph(schema_string, graph);
-=======
 void registerSchema(
     const FunctionSchema* schema_string,
     const std::string& shape_compute_function_name,
@@ -303,7 +279,6 @@
     const CompilationUnit& module) {
   auto graph = genShapeComputeFn(
       schema_string, shape_compute_function_name, reused_functions, module);
->>>>>>> 046eb1c3
 
   cached_schema_to_graph[schema_string] = graph;
 }
