#pragma once

#include <torch/csrc/jit/frontend/function_schema_parser.h>
#include <unordered_set>

namespace torch {
namespace utils {

using SchemaSpecialCasePair =
    std::pair<c10::FunctionSchema, std::unordered_set<std::string>>;
/**
 * class SchemaInfo
 *
 * FunctionSchema wrapper that publicizes argument value specific operator
 * behavior (mutation, aliasing, special cases, etc...)
 */

struct TORCH_API SchemaInfo {
 public:
  explicit SchemaInfo(const c10::FunctionSchema& schema)
      : schema_(std::move(schema)),
        alias_maps_current_(false),
        has_init_(false) {}
  explicit SchemaInfo(const char* signature)
      : schema_(torch::jit::parseSchema(signature)),
        alias_maps_current_(false),
        has_init_(false) {}

  bool is_mutable();

  bool is_mutable(const c10::SchemaArgument& argument);

  bool is_mutable(c10::string_view name);

  bool is_nondeterministic() const;

  // Returns whether lhs and rhs may alias directly.
  // This does not account for cases where lhs or rhs are a container that
  // may contain elements that alias the other argument.
  // Besides the checks already included in FunctionSchema::may_alias, this
  // method also accounts special aliasing cases causes by aliasing argument
  // values supplied from addArgumentValue.
  bool may_alias(
      const c10::SchemaArgument& lhs,
      const c10::SchemaArgument& rhs);

  // Returns whether lhs and rhs may alias directly or whether lhs/rhs are a
  // container that may contain elements that alias the other argument. Besides
  // the checks already included in FunctionSchema::may_contain_alias, this
  // method also accounts for special aliasing cases causes by aliasing argument
  // values supplied from addArgumentValue. bidirectional = false only returns
  // whether lhs may contain an alias of rhs while bidirectional = true returns
  // both directions.
  bool may_contain_alias(
      const c10::SchemaArgument& lhs,
      const c10::SchemaArgument& rhs,
      bool bidirectional = true);

  void addArgumentValue(const std::string& name, const at::IValue& value);

  void addArgumentValues(
      const std::vector<c10::optional<at::IValue>>& value_list);

  void addArgumentValues(
      const std::unordered_map<std::string, at::IValue>& values);

  bool hasInputArgumentNamed(const std::string& name) const;

 private:
  // This function enforces more conservative results when the TORCH_WARN is
  // triggered from above due to duplicates in an argument list
  void ensureConservativity(
      const std::unordered_set<at::Symbol>& duplicates,
      const std::vector<c10::Argument>& arguments_list,
      c10::SchemaArgType type);

  void initSchemaInfo();

  void generateAliasMaps();

  bool mayContainAliasImpl(
      const c10::SchemaArgument& lhs,
      const c10::SchemaArgument& rhs);

  static std::vector<c10::FunctionSchema> getNonDeterministicOps();

  static std::vector<SchemaSpecialCasePair> getTrainingOps();
<<<<<<< HEAD
=======

  const std::unordered_set<c10::SchemaArgument>& wildcardSet();

  const std::unordered_set<c10::SchemaArgument>& containerSet();
>>>>>>> bcc8f592

  // Set of all wildcard arguments
  std::unordered_set<c10::SchemaArgument> wildcard_set_;

  // Set of all container arguments
  std::unordered_set<c10::SchemaArgument> container_set_;

  // Map of argument IValues
  std::unordered_map<std::string, at::IValue> value_map_;

  // Alias map of inputs with each other
  std::vector<std::unordered_set<size_t>> input_alias_map_;

  // Alias map of outputs to inputs
  std::vector<std::unordered_set<size_t>> output_alias_map_;

  const c10::FunctionSchema schema_;

  bool alias_maps_current_;

  bool has_init_;
};
} // namespace utils
} // namespace torch<|MERGE_RESOLUTION|>--- conflicted
+++ resolved
@@ -85,13 +85,10 @@
   static std::vector<c10::FunctionSchema> getNonDeterministicOps();
 
   static std::vector<SchemaSpecialCasePair> getTrainingOps();
-<<<<<<< HEAD
-=======
 
   const std::unordered_set<c10::SchemaArgument>& wildcardSet();
 
   const std::unordered_set<c10::SchemaArgument>& containerSet();
->>>>>>> bcc8f592
 
   // Set of all wildcard arguments
   std::unordered_set<c10::SchemaArgument> wildcard_set_;
