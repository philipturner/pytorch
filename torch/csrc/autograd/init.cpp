#include <torch/csrc/python_headers.h>

#include <ATen/PythonTorchFunctionTLS.h>
#include <ATen/autocast_mode.h>
#include <ATen/core/PythonFallbackKernel.h>
#include <ATen/record_function.h>
#include <c10/core/DeviceType.h>
#include <c10/core/InferenceMode.h>
#include <c10/core/ScalarType.h>
#include <torch/csrc/Exceptions.h>
#include <torch/csrc/autograd/autograd.h>
#include <torch/csrc/autograd/function.h>
#include <torch/csrc/autograd/grad_mode.h>
#include <torch/csrc/autograd/profiler.h>
#include <torch/csrc/autograd/profiler_python.h>
#include <torch/csrc/autograd/python_function.h>
#include <torch/csrc/autograd/python_saved_variable_hooks.h>
#include <torch/csrc/autograd/python_variable.h>
#include <torch/csrc/autograd/record_function_ops.h>
#include <torch/csrc/autograd/saved_variable.h>
#include <torch/csrc/autograd/utils/python_arg_parsing.h>
#include <torch/csrc/autograd/utils/wrap_outputs.h>
#include <torch/csrc/jit/python/pybind_utils.h>
#include <torch/csrc/profiler/collection.h>
#include <torch/csrc/profiler/execution_graph_observer.h>
#include <torch/csrc/profiler/kineto_shim.h>
#include <torch/csrc/utils/disable_torch_function.h>
#include <torch/csrc/utils/pybind.h>
#include <torch/csrc/utils/pycfunction_helpers.h>

#include <set>
#include <unordered_set>

namespace {

struct DisableFuncTorch {
  DisableFuncTorch()
      : front_guard_(c10::DispatchKey::FuncTorchDynamicLayerFrontMode),
        back_guard_(c10::DispatchKey::FuncTorchDynamicLayerBackMode) {}
  c10::impl::ExcludeDispatchKeyGuard front_guard_;
  c10::impl::ExcludeDispatchKeyGuard back_guard_;
};

} // namespace

PyObject* THPAutograd_initExtension(PyObject* _unused, PyObject* unused) {
  using namespace torch::autograd::profiler;
  using namespace torch::profiler::impl;
  auto tensor_module = THPObjectPtr(PyImport_ImportModule("torch._tensor"));
  if (!tensor_module)
    return nullptr;

  // NOTE: "leaks" THPVariableClass
  THPVariableClass = PyObject_GetAttrString(tensor_module, "Tensor");
  if (!THPVariableClass)
    return nullptr;

  auto autograd_module = THPObjectPtr(PyImport_ImportModule("torch.autograd"));
  if (!autograd_module)
    return nullptr;

  // NOTE: "leaks" Function
  THPFunctionClass = PyObject_GetAttrString(autograd_module, "Function");
  if (!THPFunctionClass)
    return nullptr;

  auto torch_C_module = THPObjectPtr(PyImport_ImportModule("torch._C"));
  if (!torch_C_module)
    return nullptr;
  auto _C_m = py::handle(torch_C_module).cast<py::module>();
  auto m = _C_m.def_submodule("_autograd", "autograd bindings");

  auto parameter_module =
      THPObjectPtr(PyImport_ImportModule("torch.nn.parameter"));
  if (!parameter_module)
    return nullptr;

  // NOTE: "leaks" ParameterClass
  ParameterClass = PyObject_GetAttrString(parameter_module, "Parameter");
  if (!ParameterClass)
    return nullptr;

  py::enum_<ProfilerState>(m, "ProfilerState")
      .value("Disabled", ProfilerState::Disabled)
      .value("CPU", ProfilerState::CPU)
      .value("CUDA", ProfilerState::CUDA)
      .value("NVTX", ProfilerState::NVTX)
      .value("ITT", ProfilerState::ITT)
      .value("KINETO", ProfilerState::KINETO)
      .value("KINETO_GPU_FALLBACK", ProfilerState::KINETO_GPU_FALLBACK);

  using torch::profiler::impl::ActiveProfilerType;
  py::enum_<ActiveProfilerType>(m, "ActiveProfilerType")
      .value("NONE", ActiveProfilerType::NONE)
      .value("LEGACY", ActiveProfilerType::LEGACY)
      .value("KINETO", ActiveProfilerType::KINETO)
      .value("NVTX", ActiveProfilerType::NVTX);

  py::enum_<ActivityType>(m, "ProfilerActivity")
      .value("CPU", ActivityType::CPU)
      .value("CUDA", ActivityType::CUDA);

  py::class_<ExperimentalConfig>(m, "_ExperimentalConfig")
      .def(
          py::init<
              std::vector<std::string> /* profiler_metrics */,
              bool /* profiler_measure_per_kernel */
              >(),
          "An experimental config for Kineto features. Please note that"
          "backward compatibility is not guaranteed.\n"
          "    profiler_metrics : a list of CUPTI profiler metrics used\n"
          "       to measure GPU performance events.\n"
          "       If this list contains values Kineto runs in CUPTI profiler mode\n"
          "    profiler_measure_per_kernel (bool) : whether to profile metrics per kernel\n"
          "       or for the entire measurement duration.",
          py::arg("profiler_metrics") = std::vector<std::string>(),
          py::arg("profiler_measure_per_kernel") = false)
      .def(py::pickle(
          [](const ExperimentalConfig& p) { // __getstate__
            py::list py_metrics;
            for (const auto& metric : p.profiler_metrics) {
              py::bytes mbytes(metric);
              py_metrics.append(mbytes);
            }
            /* Return a tuple that fully encodes the state of the config */
            return py::make_tuple(py_metrics, p.profiler_measure_per_kernel);
          },
          [](py::tuple t) { // __setstate__
            if (t.size() != 2) {
              throw std::runtime_error("Expected 2 values in state");
            }

            py::list py_metrics = t[0].cast<py::list>();
            std::vector<std::string> metrics{py_metrics.size()};

            for (const auto& py_metric : py_metrics) {
              metrics.push_back(py::str(py_metric));
            }

            return ExperimentalConfig(std::move(metrics), t[1].cast<bool>());
          }));

  py::class_<ProfilerConfig>(m, "ProfilerConfig")
      .def(py::init<
           ProfilerState,
           bool, /* record_input_shapes */
           bool, /* profile_memory */
           bool, /* with_stack */
           bool, /* with_flops */
           bool, /* with_modules */
           ExperimentalConfig /* experimental_config */
           >());

  py::class_<LegacyEvent>(m, "ProfilerEvent")
      .def("kind", &LegacyEvent::kindStr)
      .def("name", [](const LegacyEvent& e) { return e.name(); })
      .def("thread_id", &LegacyEvent::threadId)
      .def("fwd_thread_id", &LegacyEvent::fwdThreadId)
      .def("device", &LegacyEvent::device)
      .def("cpu_elapsed_us", &LegacyEvent::cpuElapsedUs)
      .def("cuda_elapsed_us", &LegacyEvent::cudaElapsedUs)
      .def("has_cuda", &LegacyEvent::hasCuda)
      .def("shapes", &LegacyEvent::shapes)
      .def("cpu_memory_usage", &LegacyEvent::cpuMemoryUsage)
      .def("cuda_memory_usage", &LegacyEvent::cudaMemoryUsage)
      .def("handle", &LegacyEvent::handle)
      .def("node_id", &LegacyEvent::nodeId)
      .def("is_remote", &LegacyEvent::isRemote)
      .def("sequence_nr", &LegacyEvent::sequenceNr)
      .def("stack", &LegacyEvent::stack)
      .def("scope", &LegacyEvent::scope)
      .def("correlation_id", &LegacyEvent::correlationId)
      .def("start_us", &LegacyEvent::cpuUs)
      .def("flops", &LegacyEvent::flops)
      .def("is_async", &LegacyEvent::isAsync);

  py::enum_<c10::DeviceType>(m, "DeviceType")
      .value("CPU", c10::DeviceType::CPU)
      .value("CUDA", c10::DeviceType::CUDA)
      .value("MKLDNN", c10::DeviceType::MKLDNN)
      .value("OPENGL", c10::DeviceType::OPENGL)
      .value("OPENCL", c10::DeviceType::OPENCL)
      .value("IDEEP", c10::DeviceType::IDEEP)
      .value("HIP", c10::DeviceType::HIP)
      .value("FPGA", c10::DeviceType::FPGA)
      .value("ORT", c10::DeviceType::ORT)
      .value("XLA", c10::DeviceType::XLA)
      .value("Lazy", c10::DeviceType::Lazy)
      .value("MPS", c10::DeviceType::MPS)
      .value("HPU", c10::DeviceType::HPU)
      .value("Meta", c10::DeviceType::Meta)
      .value("Vulkan", c10::DeviceType::Vulkan)
      .value("Metal", c10::DeviceType::Metal);

  py::class_<KinetoEvent>(m, "_KinetoEvent")
      // name of the event
      .def("name", [](const KinetoEvent& e) { return e.name(); })
      // PyTorch thread id of the start callback
      .def(
          "start_thread_id",
          [](const KinetoEvent& e) { return e.startThreadId(); })
      // PyTorch thread id of the end callback
      .def(
          "end_thread_id", [](const KinetoEvent& e) { return e.endThreadId(); })
      // for events of scope BACKWARD_FUNCTION - PyTorch thread id
      // of the corresponding forward op
      .def(
          "fwd_thread_id", [](const KinetoEvent& e) { return e.fwdThreadId(); })
      // together with fwd_thread_id, used to uniquely identify
      // the forward op
      .def("sequence_nr", [](const KinetoEvent& e) { return e.sequenceNr(); })
      // absolute start time (since unix epoch) in us
      .def("start_us", [](const KinetoEvent& e) { return e.startUs(); })
      // duration in us
      .def("duration_us", [](const KinetoEvent& e) { return e.durationUs(); })
      // used for correlation between high-level PyTorch events
      // and low-level device events
      .def(
          "correlation_id",
          [](const KinetoEvent& e) { return e.correlationId(); })
      // shapes of input tensors
      .def(
          "shapes",
          [](const KinetoEvent& e) {
            if (e.hasShapes()) {
              return e.shapes();
            } else {
              return std::vector<std::vector<int64_t>>();
            }
          })
      .def(
          "dtypes",
          [](const KinetoEvent& e) {
            if (e.hasTypes()) {
              return e.dtypes();
            } else {
              return std::vector<std::string>();
            }
          })
      // stack traces of the PyTorch CPU events
      .def(
          "stack",
          [](const KinetoEvent& e) {
            if (e.hasStack()) {
              return e.stack();
            } else {
              return std::vector<std::string>();
            }
          })
      // type of the RecordFunction that generated a PyTorch CPU event
      // (op, torchscript function, user label, etc)
      .def("scope", [](const KinetoEvent& e) { return e.scope(); })
      // device number, for CPU - process id
      .def("device_index", [](const KinetoEvent& e) { return e.deviceIndex(); })
      // for CUDA - stream id, for CPU - start thread id
      .def(
          "device_resource_id",
          [](const KinetoEvent& e) { return e.deviceResourceId(); })
      // device type
      .def("device_type", [](const KinetoEvent& e) { return e.deviceType(); })
      // correlation id of a linked event
      .def(
          "linked_correlation_id",
          [](const KinetoEvent& e) { return e.linkedCorrelationId(); })
      // compute flops
      .def("flops", [](const KinetoEvent& e) { return e.flops(); })
      // Whether this is async event or not
      .def("is_async", [](const KinetoEvent& e) { return e.isAsync(); })
      .def("cuda_elapsed_us", &KinetoEvent::cudaElapsedUs)
      .def("nbytes", [](const KinetoEvent& e) { return e.nBytes(); });

  {
    using torch::profiler::impl::PyFrameState;
    using torch::profiler::impl::Result;
<<<<<<< HEAD
    py::class_<ExtraFields<EventType::TorchOp>>(m, "_ExtraFields_TorchOp")
        .def_readonly("inputs", &ExtraFields<EventType::TorchOp>::inputs_);

    py::class_<Inputs>(m, "_Inputs")
        .def_readonly("shapes", &Inputs::shapes_)
        .def_readonly("dtypes", &Inputs::dtypes_);

=======
    py::enum_<EventType>(m, "_EventType")
        .value("TorchOp", EventType::TorchOp)
        .value("Backend", EventType::Backend)
        .value("Allocation", EventType::Allocation)
        .value("PyCall", EventType::PyCall)
        .value("PyCCall", EventType::PyCCall)
        .value("Kineto", EventType::Kineto);
    py::class_<ExtraFields<EventType::TorchOp>>(m, "_ExtraFields_TorchOp")
        .def_readonly("inputs", &ExtraFields<EventType::TorchOp>::inputs_)
        .def_readonly(
            "allow_tf32_cublas",
            &ExtraFields<EventType::TorchOp>::allow_tf32_cublas_);
    py::class_<Inputs>(m, "_Inputs")
        .def_readonly("shapes", &Inputs::shapes_)
        .def_readonly("tensor_metadata", &Inputs::tensor_metadata_)
        .def_readonly("dtypes", &Inputs::dtypes_);

    py::class_<TensorMetadata>(m, "_TensorMetadata")
        .def_property_readonly("layout", [](const TensorMetadata& metadata) {
          PyObject* layout_obj = torch::autograd::utils::wrap(metadata.layout_);
          return py::reinterpret_borrow<py::object>(layout_obj);
        });

>>>>>>> baef03a0
    py::class_<ExtraFields<EventType::Backend>>(m, "_ExtraFields_Backend");
    py::class_<ExtraFields<EventType::Allocation>>(
        m, "_ExtraFields_Allocation");
    py::class_<ExtraFields<EventType::PyCall>>(m, "_ExtraFields_PyCall")
        .def_readonly("callsite", &ExtraFields<EventType::PyCall>::callsite_)
        .def_readonly("caller", &ExtraFields<EventType::PyCall>::caller_);
    py::class_<ExtraFields<EventType::PyCCall>>(m, "_ExtraFields_PyCCall")
        .def_readonly("caller", &ExtraFields<EventType::PyCall>::caller_);
    py::class_<PyFrameState>(m, "_PyFrameState")
        .def_readonly("line_number", &PyFrameState::line_no_)
        .def_property_readonly(
            "file_name",
            [](const PyFrameState& s) { return s.filename_.str(); })
        .def_property_readonly("function_name", [](const PyFrameState& s) {
          return s.funcname_.str();
        });
    py::class_<ExtraFields<EventType::Kineto>>(m, "_ExtraFields_Kineto");

    py::class_<Result, std::shared_ptr<Result>>(m, "_ProfilerEvent")
        .def("name", &Result::name)
        .def_property_readonly("tag", &Result::tag)
        .def_readonly("extra_fields", &Result::extra_fields_)
        .def_property_readonly(
            "id",
            [](const Result& r) {
              return reinterpret_cast<intptr_t>(r.shared_from_this().get());
            })
        .def_property_readonly(
            "parent", [](const Result& r) { return r.parent_.lock(); })
        .def_readonly("children", &Result::children_)
        .def_readonly("start_time_ns", &Result::start_time_ns_)
        .def_readonly("start_tid", &Result::start_tid_)
        .def_property_readonly("correlation_id", &Result::correlationID)
        .def_property_readonly("end_time_ns", &Result::endTimeNS)
        .def_property_readonly("duration_time_ns", [](const Result& r) {
          return r.endTimeNS() - r.start_time_ns_;
        });
  }

  py::class_<ProfilerResult>(m, "_ProfilerResult")
      .def("trace_start_us", &ProfilerResult::trace_start_us)
      .def("events", &ProfilerResult::events)
      .def("experimental_event_tree", &ProfilerResult::event_tree)
#ifdef USE_KINETO
      .def("save", &ProfilerResult::save)
#endif // USE_KINETO
      ;

  m.def(
      "_enable_profiler",
      &enableProfiler,
      py::arg("config"),
      py::arg("activities"),
      py::arg("scopes") = std::unordered_set<at::RecordScope>());
  m.def("_disable_profiler", disableProfiler);
  m.def("_prepare_profiler", prepareProfiler);
  m.def("_add_metadata_json", addMetadataJson); // Only if `USE_KINETO` is set
  m.def("_kineto_step", profilerStep); // Only if `USE_KINETO` is set
  m.def("kineto_available", []() { return torch::profiler::kKinetoAvailable; });

  // PyTorch profiler execution graph internal interface.
  m.def(
      "_add_execution_graph_observer",
      &torch::profiler::impl::addExecutionGraphObserver,
      py::arg("output_file_name"));
  m.def(
      "_remove_execution_graph_observer",
      &torch::profiler::impl::removeExecutionGraphObserver);
  m.def(
      "_enable_execution_graph_observer",
      &torch::profiler::impl::enableExecutionGraphObserver);
  m.def(
      "_disable_execution_graph_observer",
      &torch::profiler::impl::disableExecutionGraphObserver);

  // NOTICE: These record functions are not torch operators and may not show up
  // in TorchScript tracing, FX transforms, or operator serialization. For these
  // use cases, please use `torch.profiler.record_function`.
  // Creates a new profiling scope using RecordFunction and invokes its starting
  // callbacks.
  m.def(
      "_record_function_with_args_enter",
      [](const std::string& name, py::args args) {
        using torch::autograd::profiler::PythonRecordFunction;
        auto python_rec = c10::make_intrusive<PythonRecordFunction>(
            at::RecordScope::USER_SCOPE);
        auto* rec = &python_rec->record;
        if (rec->isActive()) {
          if (rec->needsInputs()) {
            auto iv_inputs = std::vector<c10::IValue>();
            for (const auto& arg : args) {
              iv_inputs.push_back(torch::jit::toTypeInferredIValue(arg));
            }
            rec->before(
                name,
                c10::ArrayRef<const c10::IValue>(
                    iv_inputs.data(), iv_inputs.size()));
          } else {
            rec->before(name);
          }
        }
        return torch::jit::toPyObject(std::move(python_rec));
      });

  // Ends the profiling scope created with record_function_with_param_enter.
  m.def("_record_function_with_args_exit", [](const py::object& obj) {
    using torch::autograd::profiler::PythonRecordFunction;
    auto python_record = torch::jit::toCustomClass<PythonRecordFunction>(obj);

    // We don't actually need to do anything with handle just need to persist
    // the lifetime until now.
    python_record->record.end();
  });

  m.def("_supported_activities", []() {
    std::set<ActivityType> activities{ActivityType::CPU};
#if defined(USE_KINETO) && !defined(LIBKINETO_NOCUPTI)
    if (at::getNumGPUs() > 0 && !at::hasHIP()) {
      activities.insert(ActivityType::CUDA);
    }
#endif
    return activities;
  });

  m.def("_enable_profiler_legacy", enableProfilerLegacy);
  py::class_<ProfilerDisableOptions>(m, "_ProfilerDisableOptions")
      .def(py::init<bool, bool>());
  m.def(
      "_disable_profiler_legacy",
      disableProfilerLegacy,
      py::arg("profiler_disable_options") = ProfilerDisableOptions());
  m.def("_profiler_enabled", profilerEnabled);
  m.def("_profiler_type", torch::profiler::impl::profilerType);
  m.def("_enable_record_function", [](bool enable) {
    at::enableRecordFunction(enable);
  });
  m.def("_set_empty_test_observer", [](bool is_global, double sampling_prob) {
    auto cb =
        at::RecordFunctionCallback(nullptr).needsInputs(true).samplingProb(
            sampling_prob);
    if (is_global) {
      at::addGlobalCallback(cb);
    } else {
      at::addThreadLocalCallback(cb);
    }
  });
  m.def("_clear_callbacks", []() { at::clearCallbacks(); });
  m.def(
      "_push_saved_tensors_default_hooks",
      [](py::function& pack_hook, py::function& unpack_hook) {
        torch::autograd::PyDefaultSavedVariableHooks::push_hooks(
            pack_hook, unpack_hook);
      });
  m.def("_pop_saved_tensors_default_hooks", []() {
    torch::autograd::PyDefaultSavedVariableHooks::pop_hooks();
  });

  _C_m.def(
      "_register_py_class_for_device",
      [](const std::string& device, py::object python_type_class) {
        auto cls = python_type_class.ptr();
        registerPythonTensorClass(device, cls);
      });

  py::class_<c10::InferenceMode>(_C_m, "_InferenceMode").def(py::init<bool>());

  py::class_<at::impl::RestorePythonTLSSnapshot>(
      _C_m, "_RestorePythonTLSSnapshot")
      .def(py::init<>());

  // TODO: line up this binding with DisableTorchFunction
  py::class_<torch::DisableTorchDispatch>(_C_m, "_DisableTorchDispatch")
      .def(py::init<>());
  py::class_<DisableFuncTorch>(_C_m, "_DisableFuncTorch").def(py::init<>());

  py::class_<torch::autograd::SavedVariable>(m, "SavedTensor")
      .def(py::init([]() -> torch::autograd::SavedVariable {
        TORCH_CHECK(
            false,
            "Trying to create a SavedTensor object from Python is forbidden.");
      }))
      .def(
          "register_hooks",
          [](torch::autograd::SavedVariable& s,
             py::function& pack_hook,
             py::function& unpack_hook) {
            // Because we use a py::object, pybind will increment the refcount
            // of the hook functions for us
            s.register_hooks(
                std::make_unique<torch::autograd::PySavedVariableHooks>(
                    pack_hook, unpack_hook));
          });

  torch::autograd::profiler::python_tracer::init();
  Py_RETURN_TRUE;
}

namespace torch {
namespace autograd {

static PyObject* set_autocast_enabled(PyObject* _unused, PyObject* arg) {
  HANDLE_TH_ERRORS
  if (!PyBool_Check(arg)) {
    throw TypeError("enabled must be a bool (got %s)", Py_TYPE(arg)->tp_name);
  }
  at::autocast::set_enabled(arg == Py_True);
  Py_RETURN_NONE;
  END_HANDLE_TH_ERRORS
}

static PyObject* is_autocast_enabled(PyObject* _unused, PyObject* arg) {
  HANDLE_TH_ERRORS
  if (at::autocast::is_enabled()) {
    Py_RETURN_TRUE;
  } else {
    Py_RETURN_FALSE;
  }
  END_HANDLE_TH_ERRORS
}

static PyObject* set_autocast_cpu_enabled(PyObject* _unused, PyObject* arg) {
  HANDLE_TH_ERRORS
  if (!PyBool_Check(arg)) {
    throw TypeError("enabled must be a bool (got %s)", Py_TYPE(arg)->tp_name);
  }
  at::autocast::set_cpu_enabled(arg == Py_True);
  Py_RETURN_NONE;
  END_HANDLE_TH_ERRORS
}

static PyObject* is_autocast_cpu_enabled(PyObject* _unused, PyObject* arg) {
  HANDLE_TH_ERRORS
  if (at::autocast::is_cpu_enabled()) {
    Py_RETURN_TRUE;
  } else {
    Py_RETURN_FALSE;
  }
  END_HANDLE_TH_ERRORS
}

static PyObject* set_autocast_gpu_dtype(PyObject* _unused, PyObject* arg) {
  HANDLE_TH_ERRORS
  if (!THPDtype_Check(arg)) {
    throw TypeError(
        "dtype must be a torch.dtype (got %s)", Py_TYPE(arg)->tp_name);
  }
  at::ScalarType targetType = reinterpret_cast<THPDtype*>(arg)->scalar_type;
  at::autocast::set_autocast_gpu_dtype(targetType);
  Py_RETURN_NONE;
  END_HANDLE_TH_ERRORS
}

static PyObject* set_autocast_cpu_dtype(PyObject* _unused, PyObject* arg) {
  HANDLE_TH_ERRORS
  if (!THPDtype_Check(arg)) {
    throw TypeError(
        "dtype must be a torch.dtype (got %s)", Py_TYPE(arg)->tp_name);
  }
  at::ScalarType targetType = reinterpret_cast<THPDtype*>(arg)->scalar_type;
  at::autocast::set_autocast_cpu_dtype(targetType);
  Py_RETURN_NONE;
  END_HANDLE_TH_ERRORS
}

static PyObject* get_autocast_gpu_dtype(PyObject* _unused, PyObject* arg) {
  HANDLE_TH_ERRORS
  at::ScalarType current_dtype = at::autocast::get_autocast_gpu_dtype();
  auto dtype = (PyObject*)torch::getTHPDtype(current_dtype);
  Py_INCREF(dtype);
  return dtype;
  END_HANDLE_TH_ERRORS
}

static PyObject* get_autocast_cpu_dtype(PyObject* _unused, PyObject* arg) {
  HANDLE_TH_ERRORS
  at::ScalarType current_dtype = at::autocast::get_autocast_cpu_dtype();
  auto dtype = (PyObject*)torch::getTHPDtype(current_dtype);
  Py_INCREF(dtype);
  return dtype;
  END_HANDLE_TH_ERRORS
}

static PyObject* clear_autocast_cache(PyObject* _unused, PyObject* arg) {
  HANDLE_TH_ERRORS
  at::autocast::clear_cache();
  Py_RETURN_NONE;
  END_HANDLE_TH_ERRORS
}

static PyObject* autocast_increment_nesting(PyObject* _unused, PyObject* arg) {
  HANDLE_TH_ERRORS
  return THPUtils_packInt64(at::autocast::increment_nesting());
  END_HANDLE_TH_ERRORS
}

static PyObject* autocast_decrement_nesting(PyObject* _unused, PyObject* arg) {
  HANDLE_TH_ERRORS
  return THPUtils_packInt64(at::autocast::decrement_nesting());
  END_HANDLE_TH_ERRORS
}

static PyObject* is_autocast_cache_enabled(PyObject* _unused, PyObject* arg) {
  HANDLE_TH_ERRORS
  if (at::autocast::is_autocast_cache_enabled()) {
    Py_RETURN_TRUE;
  } else {
    Py_RETURN_FALSE;
  }
  END_HANDLE_TH_ERRORS
}

static PyObject* set_autocast_cache_enabled(PyObject* _unused, PyObject* arg) {
  HANDLE_TH_ERRORS
  if (!PyBool_Check(arg)) {
    throw TypeError("enabled must be a bool (got %s)", Py_TYPE(arg)->tp_name);
  }
  at::autocast::set_autocast_cache_enabled(arg == Py_True);
  Py_RETURN_NONE;
  END_HANDLE_TH_ERRORS
}

static PyObject* set_grad_enabled(PyObject* _unused, PyObject* arg) {
  HANDLE_TH_ERRORS
  if (!PyBool_Check(arg)) {
    throw TypeError("enabled must be a bool (got %s)", Py_TYPE(arg)->tp_name);
  }
  GradMode::set_enabled(arg == Py_True);
  Py_RETURN_NONE;
  END_HANDLE_TH_ERRORS
}

static PyObject* is_grad_enabled(PyObject* _unused, PyObject* arg) {
  HANDLE_TH_ERRORS
  if (GradMode::is_enabled()) {
    Py_RETURN_TRUE;
  } else {
    Py_RETURN_FALSE;
  }
  END_HANDLE_TH_ERRORS
}

static PyObject* is_inference_mode_enabled(PyObject* _unused, PyObject* arg) {
  HANDLE_TH_ERRORS
  if (c10::InferenceMode::is_enabled()) {
    Py_RETURN_TRUE;
  } else {
    Py_RETURN_FALSE;
  }
  END_HANDLE_TH_ERRORS
}

static PyObject* set_anomaly_mode_enabled(PyObject* _unused, PyObject* arg) {
  HANDLE_TH_ERRORS
  if (!PyBool_Check(arg)) {
    throw TypeError("enabled must be a bool (got %s)", Py_TYPE(arg)->tp_name);
  }
  AnomalyMode::set_enabled(arg == Py_True);
  Py_RETURN_NONE;
  END_HANDLE_TH_ERRORS
}

static PyObject* is_anomaly_mode_enabled(PyObject* _unused, PyObject* arg) {
  HANDLE_TH_ERRORS
  if (AnomalyMode::is_enabled()) {
    Py_RETURN_TRUE;
  } else {
    Py_RETURN_FALSE;
  }
  END_HANDLE_TH_ERRORS
}

static PyObject* python_enter_dual_level(PyObject* _unused, PyObject* arg) {
  HANDLE_TH_ERRORS
  // It is unlikely that the depth of forward nesting will overflow int64_t so
  // we just static cast here.
  return utils::wrap(static_cast<int64_t>(forward_ad::enter_dual_level()));
  END_HANDLE_TH_ERRORS
}

static PyObject* python_exit_dual_level(
    PyObject* _unused,
    PyObject* args,
    PyObject* kwargs) {
  HANDLE_TH_ERRORS
  static PythonArgParser parser({"exit_dual_level(int64_t level)"});

  ParsedArgs<1> parsed_args;
  auto _r = parser.parse(args, kwargs, parsed_args);

  auto idx = _r.toInt64(0);
  // Make sure the given index is valid before casting it
  TORCH_CHECK(idx >= 0, "Dual level must be a positive number.");
  forward_ad::exit_dual_level(static_cast<uint64_t>(idx));
  Py_RETURN_NONE;
  END_HANDLE_TH_ERRORS
}

static PyObject* set_torch_dispatch_mode(PyObject* _unused, PyObject* arg) {
  HANDLE_TH_ERRORS
  if (arg == Py_None) {
    at::impl::TorchDispatchModeTLS::set_state(nullptr);
  } else {
    Py_INCREF(arg);
    at::impl::TorchDispatchModeTLS::set_state(
        std::make_shared<c10::SafePyObject>(arg, getPyInterpreter()));
  }
  Py_RETURN_NONE;
  END_HANDLE_TH_ERRORS
}

static PyObject* get_torch_dispatch_mode(
    PyObject* _unused,
    PyObject* _unused2) {
  HANDLE_TH_ERRORS
  const auto& mode = at::impl::TorchDispatchModeTLS::get_state();
  if (!mode) {
    Py_RETURN_NONE;
  } else {
    auto* r = mode->ptr(getPyInterpreter());
    Py_INCREF(r);
    return r;
  }
  END_HANDLE_TH_ERRORS
}

static PyObject* set_torch_function_mode(PyObject* _unused, PyObject* arg) {
  HANDLE_TH_ERRORS
  if (arg == Py_None) {
    at::impl::PythonTorchFunctionTLS::set_mode(nullptr);
  } else {
    Py_INCREF(arg);
    at::impl::PythonTorchFunctionTLS::set_mode(
        std::make_shared<c10::SafePyObject>(arg, getPyInterpreter()));
  }
  Py_RETURN_NONE;
  END_HANDLE_TH_ERRORS
}

static PyObject* get_torch_function_mode(
    PyObject* _unused,
    PyObject* _unused2) {
  HANDLE_TH_ERRORS
  const auto& mode = at::impl::PythonTorchFunctionTLS::get_mode();
  if (!mode) {
    Py_RETURN_NONE;
  } else {
    auto* r = mode->ptr(getPyInterpreter());
    Py_INCREF(r);
    return r;
  }
  END_HANDLE_TH_ERRORS
}

// autograd methods on torch._C
static PyMethodDef methods[] = { // NOLINT
    {"_set_grad_enabled", set_grad_enabled, METH_O, nullptr},
    {"is_grad_enabled", is_grad_enabled, METH_NOARGS, nullptr},
    {"is_inference_mode_enabled",
     is_inference_mode_enabled,
     METH_NOARGS,
     nullptr},
    {"set_autocast_enabled", set_autocast_enabled, METH_O, nullptr},
    {"is_autocast_enabled", is_autocast_enabled, METH_NOARGS, nullptr},
    {"clear_autocast_cache", clear_autocast_cache, METH_NOARGS, nullptr},
    {"set_autocast_cpu_enabled", set_autocast_cpu_enabled, METH_O, nullptr},
    {"is_autocast_cpu_enabled", is_autocast_cpu_enabled, METH_NOARGS, nullptr},
    {"set_autocast_cpu_dtype", set_autocast_cpu_dtype, METH_O, nullptr},
    {"get_autocast_cpu_dtype", get_autocast_cpu_dtype, METH_NOARGS, nullptr},
    {"set_autocast_gpu_dtype", set_autocast_gpu_dtype, METH_O, nullptr},
    {"get_autocast_gpu_dtype", get_autocast_gpu_dtype, METH_NOARGS, nullptr},
    {"autocast_increment_nesting",
     autocast_increment_nesting,
     METH_NOARGS,
     nullptr},
    {"autocast_decrement_nesting",
     autocast_decrement_nesting,
     METH_NOARGS,
     nullptr},
    {"is_autocast_cache_enabled",
     is_autocast_cache_enabled,
     METH_NOARGS,
     nullptr},
    {"set_autocast_cache_enabled", set_autocast_cache_enabled, METH_O, nullptr},
    {"set_anomaly_enabled", set_anomaly_mode_enabled, METH_O, nullptr},
    {"is_anomaly_enabled", is_anomaly_mode_enabled, METH_NOARGS, nullptr},
    {"_enter_dual_level", python_enter_dual_level, METH_NOARGS, nullptr},
    {"_exit_dual_level",
     castPyCFunctionWithKeywords(python_exit_dual_level),
     METH_VARARGS | METH_KEYWORDS,
     nullptr},
    {"_set_torch_dispatch_mode", set_torch_dispatch_mode, METH_O, nullptr},
    {"_get_torch_dispatch_mode", get_torch_dispatch_mode, METH_NOARGS, nullptr},
    {"_set_torch_function_mode", set_torch_function_mode, METH_O, nullptr},
    {"_get_torch_function_mode", get_torch_function_mode, METH_NOARGS, nullptr},
    {nullptr, nullptr, 0, nullptr}};

PyMethodDef* python_functions() {
  return methods;
}

} // namespace autograd
} // namespace torch<|MERGE_RESOLUTION|>--- conflicted
+++ resolved
@@ -272,15 +272,6 @@
   {
     using torch::profiler::impl::PyFrameState;
     using torch::profiler::impl::Result;
-<<<<<<< HEAD
-    py::class_<ExtraFields<EventType::TorchOp>>(m, "_ExtraFields_TorchOp")
-        .def_readonly("inputs", &ExtraFields<EventType::TorchOp>::inputs_);
-
-    py::class_<Inputs>(m, "_Inputs")
-        .def_readonly("shapes", &Inputs::shapes_)
-        .def_readonly("dtypes", &Inputs::dtypes_);
-
-=======
     py::enum_<EventType>(m, "_EventType")
         .value("TorchOp", EventType::TorchOp)
         .value("Backend", EventType::Backend)
@@ -295,16 +286,32 @@
             &ExtraFields<EventType::TorchOp>::allow_tf32_cublas_);
     py::class_<Inputs>(m, "_Inputs")
         .def_readonly("shapes", &Inputs::shapes_)
-        .def_readonly("tensor_metadata", &Inputs::tensor_metadata_)
-        .def_readonly("dtypes", &Inputs::dtypes_);
+        .def_readonly("dtypes", &Inputs::dtypes_)
+        .def_property_readonly(
+            "ivalues",
+            [](const Inputs& inputs) {
+              py::list list;
+              for (auto& v : inputs.ivalues_) {
+                list.append(torch::jit::toPyObject(v));
+              }
+              return list;
+            })
+        .def_readonly("tensor_metadata", &Inputs::tensor_metadata_);
 
     py::class_<TensorMetadata>(m, "_TensorMetadata")
-        .def_property_readonly("layout", [](const TensorMetadata& metadata) {
-          PyObject* layout_obj = torch::autograd::utils::wrap(metadata.layout_);
-          return py::reinterpret_borrow<py::object>(layout_obj);
+        .def_property_readonly(
+            "layout",
+            [](const TensorMetadata& metadata) {
+              PyObject* layout_obj =
+                  torch::autograd::utils::wrap(metadata.layout_);
+              return py::reinterpret_borrow<py::object>(layout_obj);
+            })
+        .def_property_readonly("device", [](const TensorMetadata& metadata) {
+          // Have to pull a copy of the existing Python Device object.
+          PyObject* thp_device = THPDevice_New(
+              c10::Device(metadata.device_type_, metadata.device_index_));
+          return py::reinterpret_borrow<py::object>(thp_device);
         });
-
->>>>>>> baef03a0
     py::class_<ExtraFields<EventType::Backend>>(m, "_ExtraFields_Backend");
     py::class_<ExtraFields<EventType::Allocation>>(
         m, "_ExtraFields_Allocation");
