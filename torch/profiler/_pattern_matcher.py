from collections import deque
import re
from typing import Dict, List, Set

import torch
from torch.profiler import profile
import torch.utils.benchmark as benchmark
from torch.profiler._utils import index_of_first_match
from torch._C._autograd import (_ProfilerEvent, _ExtraFields_TorchOp,
                                _ExtraFields_PyCCall, _ExtraFields_PyCall,
                                _EventType)


class Pattern:
    '''
    Base class for all patterns, subclass this class and implement match()
    to define custom patterns.

    In subclass, define description and skip property.
    '''

    def __init__(self, prof: profile, should_benchmark: bool = False):
        self.prof = prof
        self.should_benchmark = should_benchmark
        self.name = "Please specify a name for pattern"
        self.description = "Please specify a description for pattern"
        assert prof.profiler is not None and prof.profiler.kineto_results is not None
        self.event_tree = prof.profiler.kineto_results.experimental_event_tree(
        )
        self.tid_root: Dict[int, List[_ProfilerEvent]] = {}
        for event in self.event_tree:
            self.tid_root.setdefault(event.start_tid, []).append(event)

    @property
    def skip(self):
        return False

    def report(self, event: _ProfilerEvent):
        msg = f"{self.description}\n{source_code_location(event)}"
        return msg

    def eventTreeTraversal(self):
        '''
        Standard DFS traversal of the event tree.
        Override this method to customize the traversal order.
        '''
        stack = deque(self.event_tree)
        while stack:
            curr_event = stack.pop()
            yield curr_event
            for child_event in curr_event.children:
                stack.append(child_event)

    def summary(self, events: List[_ProfilerEvent]):
        default_summary = f"{self.name}: {len(events)} events matched."
        if self.should_benchmark:
            summary = self.benchmark_summary(events)
            # If benchmark summary is not empty, use it.
            return summary if summary else default_summary
        return default_summary

    def benchmark_summary(self, events: List[_ProfilerEvent]):
        return ""

    def match(self, event: _ProfilerEvent):
        '''
        Return True if the event matches the pattern.
        This method should be overriden in subclass.
        '''
        raise NotImplementedError

    def matched_events(self):
        if self.skip:
            return []
        matched_events = []
        for event in self.eventTreeTraversal():
            if self.match(event):
                matched_events.append(event)
        return matched_events

    def root_of(self, event: _ProfilerEvent):
        while event.parent:
            event = event.parent
        return event

    def siblings_of(self, event: _ProfilerEvent):
        if event.parent:
            children = event.parent.children
        else:
            children = self.tid_root[event.start_tid]
        index = children.index(event)
        return children[:index], children[index + 1:]

    def next_of(self, event: _ProfilerEvent):
        _, next_events = self.siblings_of(event)
        return next_events[0] if next_events else None

    def prev_of(self, event: _ProfilerEvent):
        prev_events, _ = self.siblings_of(event)
        return prev_events[-1] if prev_events else None


# Patterns


class NamePattern(Pattern):

    def __init__(self, prof: profile, name: str, should_benchmark: bool = False):
        super().__init__(prof, should_benchmark)
        self.description = f"Matched Name Event: {name}"
        self.name = name

    def match(self, event: _ProfilerEvent):
        return re.search(self.name, event.name()) is not None


class ExtraCUDACopyPattern(Pattern):
    '''
    This pattern identifies if we creates a constant tensor on CPU and immediately moves it to GPU.
    example: torch.zeros((100, 100)).to("cuda")

    Pattern:
    build-in method                 |build-in method
        ...                         |    aten::to
            aten::fill_/aten::zero_ |        aten::_to_copy

    Algorithm:
    We start at node aten::to, go parent events' previous events,
    and check if we have a aten::fill_/aten::zero_ as we keep going down the tree.
    We always select the last child in the children list when we go down the tree.
    If at any step we failed, it is not a match.
    '''

    def __init__(self, prof: profile, should_benchmark: bool = False):
        super().__init__(prof, should_benchmark)
        self.name = "Extra CUDA Copy Pattern"
        self.description = "Filled a CPU tensor and immediately moved it to GPU. Please initalize it on GPU."
        self.init_ops = {
            "aten::fill_", "aten::zero_", "aten::normal_", "aten::uniform_"
        }

    @property
    def skip(self):
        return not self.prof.with_stack or not self.prof.record_shapes

    def match(self, event):
        # TODO: We should also check tensor identities
        if event.name() != "aten::to":
            return False
        # Up one level
        event = event.parent
        if event is None:
            return False
        # Check if we have a aten::fill_ in previous leaf
        event = self.prev_of(event)
        if event is None:
            return False
        while event.children:
            event = event.children[-1]
            # aten::zero_ is a special optimzation case where fill_ is not called
            if event.name() in self.init_ops:
                return True
        return event.name() in self.init_ops
        # TODO: Check if tensor is reused

    def benchmark(self, events: List[_ProfilerEvent]):
        shapes_factor_map = {input_shapes(event)[0]: 0.0 for event in events}
        for shape in shapes_factor_map:
            to_timer = benchmark.Timer(stmt='torch.ones(shape).to("cuda")',
                                       globals={'shape': shape})
            de_timer = benchmark.Timer(stmt='torch.ones(shape, device="cuda")',
                                       globals={'shape': shape})
            to_time = to_timer.timeit(10).mean
            de_time = de_timer.timeit(10).mean
            shapes_factor_map[shape] = de_time / to_time
        return shapes_factor_map

    def benchmark_summary(self, events: List[_ProfilerEvent]):
        shapes_factor_map = self.benchmark(events)
        original_time = sum(event.duration_time_ns for event in events) / 1e3
        new_time = sum(
            shapes_factor_map[input_shapes(event)[0]] * event.duration_time_ns
            for event in events) / 1e3
        return (
            f"{self.name}: {len(events)} events matched. "
            f"Total Estimated Speedup: {original_time - new_time}us ({original_time/new_time}X)"
        )


class ForLoopIndexingPattern(Pattern):
    '''
    This pattern identifies if we use a for loop to index a tensor that
    can be vectorized.
    example:
    tensor = torch.empty((100, 100))
    for i in range(100):
        tensor[i] = i

    Pattern:
    aten::select | ... | aten::select | ... (Repeat)

    Algorithm:
    We start at node aten::select, and we check if we can find this alternating patterns.
    We also keep a dictionary to avoid duplicate match in the for loop.
    '''

    def __init__(self, prof: profile, should_benchmark: bool = False):
        super().__init__(prof, should_benchmark)
        self.name = "For Loop Indexing Pattern"
        self.description = "For loop indexing detected. Vectorization recommended."
        self.visited: Set[int] = set()

    def eventTreeTraversal(self):
        '''
        We need to use BFS traversal order to avoid duplicate match.
        '''
        stack = deque(self.event_tree)
        while stack:
            curr_event = stack.popleft()
            yield curr_event
            for child_event in curr_event.children:
                stack.append(child_event)

    def match(self, event: _ProfilerEvent):
        if event.name() != "aten::select":
            return False
        if event.id in self.visited:
            return False
        repeat_count = 1
        _, next = self.siblings_of(event)
        if len(next) <= 1:
            return False

        # Custom event list matching
        def same_ops(list1, list2):
            if len(list1) != len(list2):
                return False
            for op1, op2 in zip(list1, list2):
                if op1.name() != op2.name():
                    return False
            return True

        # Record the ops between two aten::select
        next_select_idx = index_of_first_match(
            next, lambda e: e.name() == "aten::select")
        if next_select_idx is None:
            return False
        indexing_ops = [event] + next[:next_select_idx]
        next = next[len(indexing_ops) - 1:]
        for i in range(0, len(next), len(indexing_ops)):
            if same_ops(indexing_ops, next[i:i + len(indexing_ops)]):
                repeat_count += 1
                self.visited.add(next[i].id)
            else:
                break
        return repeat_count >= 10


class FP32MatMulPattern(Pattern):

    def __init__(self, prof: profile, should_benchmark: bool = False):
        super().__init__(prof, should_benchmark)
        self.name = "FP32 MatMul Pattern"
        self.description = (
            "You are currently using GPU that supports TF32. "
            "Please enable TF32 by setting 'torch.backends.cuda.matmul.allow_tf32 = True'"
        )

    @property
    def skip(self):
        # Anything less than sm_80 is not Ampere which doesn't support TF32
        has_tf32 = all(
            int(arch[3:]) >= 80 for arch in torch.cuda.get_arch_list())
        return has_tf32 is False or super().skip or not self.prof.record_shapes

    def match(self, event: _ProfilerEvent):
        # If we saw this pattern once, we don't need to match it again
        if event.tag != _EventType.TorchOp:
            return False
        assert isinstance(event.extra_fields, _ExtraFields_TorchOp)
        if event.name() == "aten::mm":
            if event.extra_fields.allow_tf32_cublas is False:
                return True
        return False

    def report(self, event: _ProfilerEvent):
        return self.description

    def benchmark(self, events: List[_ProfilerEvent]):
        shapes_factor_map = {input_shapes(event): 0.0 for event in events}
        for shape in shapes_factor_map:
            matrixA = torch.randn(shape[0], device="cuda", dtype=torch.float32)
            matrixB = torch.randn(shape[1], device="cuda", dtype=torch.float32)
            fp32_timer = benchmark.Timer(stmt='torch.mm(matrixA, matrixB)',
                                         globals={
                                             "matrixA": matrixA,
                                             "matrixB": matrixB
                                         })
            tf32_timer = benchmark.Timer(
                stmt='torch.mm(matrixA, matrixB)',
                setup='torch.backends.cuda.matmul.allow_tf32 = True',
                globals={
                    "matrixA": matrixA,
                    "matrixB": matrixB
                })
            torch.backends.cuda.matmul.allow_tf32 = False
            fp32_time = fp32_timer.timeit(10).mean
            tf32_time = tf32_timer.timeit(10).mean
            shapes_factor_map[shape] = tf32_time / fp32_time
        return shapes_factor_map

    def benchmark_summary(self, events: List[_ProfilerEvent]):
        shapes_factor_map = self.benchmark(events)
        original_time = sum(event.duration_time_ns for event in events) / 1e3
        new_time = sum(
            shapes_factor_map[input_shapes(event)] * event.duration_time_ns
            for event in events) / 1e3
        return (
            f"{self.name}: {len(events)} events matched. "
            f"Total Estimated Speedup: {original_time - new_time}us ({original_time/new_time}X)"
        )


class OptimizerSingleTensorPattern(Pattern):
    '''
    This pattern identifies if we are using the single-tensor version of an optimizer.
    example:
    optimizer = torch.optim.SGD(model.parameters(), lr=0.1)
    By adding foreach=True to enable multi-tensor optimizer, we can gain speedup when
    the kernels are relatively small.

    Pattern:
    XXXXX: _single_tenser_<OPTIMIZER_NAME>

    Algorithm:
    String match
    '''

    def __init__(self, prof: profile, should_benchmark: bool = False):
        super().__init__(prof, should_benchmark)
        self.name = "Optimizer Single Tensor Pattern"
        self.optimizers_with_foreach = [
            "adam", "sgd", "adamw"
        ]
        self.description = (
            "Deteced optimizer running with single tensor implementation. "
            "Please enable multi tensor implementation by passing 'foreach=True' into optimizer.")

    def match(self, event: _ProfilerEvent):
        for optimizer in self.optimizers_with_foreach:
            if event.name().endswith(f"_single_tensor_{optimizer}"):
                return True
        return False


def source_code_location(event: _ProfilerEvent):
    while event:
        if event.tag == _EventType.PyCall or event.tag == _EventType.PyCCall:
            assert isinstance(event.extra_fields,
                              _ExtraFields_PyCall) or isinstance(
                                  event.extra_fields, _ExtraFields_PyCCall)
            if not event.extra_fields.caller.file_name.startswith("torch/"):
                return f"{event.extra_fields.caller.file_name}:{event.extra_fields.caller.line_number}"
        event = event.parent
    return "No source code location found"


def input_shapes(event: _ProfilerEvent):
    assert isinstance(event.extra_fields, _ExtraFields_TorchOp)
    return tuple([tuple(shape) for shape in event.extra_fields.inputs.shapes])


def report_all_anti_patterns(prof, should_benchmark: bool = False):
    anti_patterns = [
        ExtraCUDACopyPattern(prof, should_benchmark),
        ForLoopIndexingPattern(prof, should_benchmark),
        FP32MatMulPattern(prof, should_benchmark),
        OptimizerSingleTensorPattern(prof, should_benchmark)
    ]
    reported = set()
    summaries = []
    message_list = [f"{'-'*40}TorchTidy Report{'-'*40}"]
    message_list.append("Matched Events:")
    for anti_pattern in anti_patterns:
        matched_events = anti_pattern.matched_events()
        if not matched_events:
            continue
        summaries.append(anti_pattern.summary(matched_events))
        for event in matched_events:
            report_msg = anti_pattern.report(event)
            if report_msg not in reported:
<<<<<<< HEAD
                print(report_msg)
                reported.add(report_msg)
=======
                message_list.append(report_msg)
                reported.add(report_msg)
    message_list.append("Summary:")
    message_list += summaries
    message_list.append(f"{'-'*40}TorchTidy Report{'-'*40}")
    print("\n".join(message_list))


def event_type(event: _ProfilerEvent):
    if isinstance(event.extra_fields, _ExtraFields_TorchOp):
        return _EventType.TorchOp
    elif isinstance(event.extra_fields, _ExtraFields_Backend):
        return _EventType.Backend
    elif isinstance(event.extra_fields, _ExtraFields_Allocation):
        return _EventType.Allocation
    elif isinstance(event.extra_fields, _ExtraFields_PyCall):
        return _EventType.PyCall
    elif isinstance(event.extra_fields, _ExtraFields_PyCCall):
        return _EventType.PyCCall
    else:
        raise Exception("Unknown event type")
>>>>>>> 5be9232f
<|MERGE_RESOLUTION|>--- conflicted
+++ resolved
@@ -389,29 +389,9 @@
         for event in matched_events:
             report_msg = anti_pattern.report(event)
             if report_msg not in reported:
-<<<<<<< HEAD
-                print(report_msg)
-                reported.add(report_msg)
-=======
                 message_list.append(report_msg)
                 reported.add(report_msg)
     message_list.append("Summary:")
     message_list += summaries
     message_list.append(f"{'-'*40}TorchTidy Report{'-'*40}")
-    print("\n".join(message_list))
-
-
-def event_type(event: _ProfilerEvent):
-    if isinstance(event.extra_fields, _ExtraFields_TorchOp):
-        return _EventType.TorchOp
-    elif isinstance(event.extra_fields, _ExtraFields_Backend):
-        return _EventType.Backend
-    elif isinstance(event.extra_fields, _ExtraFields_Allocation):
-        return _EventType.Allocation
-    elif isinstance(event.extra_fields, _ExtraFields_PyCall):
-        return _EventType.PyCall
-    elif isinstance(event.extra_fields, _ExtraFields_PyCCall):
-        return _EventType.PyCCall
-    else:
-        raise Exception("Unknown event type")
->>>>>>> 5be9232f
+    print("\n".join(message_list))