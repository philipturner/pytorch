import torch

from torch.utils._pytree import tree_map, tree_flatten
from functools import partial
from torch.fx.operator_schemas import normalize_function
from torch.utils._mode_utils import no_dispatch
from torch._subclasses.meta_utils import MetaConverter, WeakTensorRefKey
from typing import Union, Callable
from torch._ops import OpOverload
from torch.overrides import TorchFunctionMode
from torch.utils._python_dispatch import TorchDispatchMode, enable_torch_dispatch_mode
import weakref
import functools
import itertools
import contextlib
from dataclasses import dataclass


aten = torch.ops.aten


@dataclass
class UnsupportedFakeTensorException(RuntimeError):
    reason: str

@dataclass
class DynamicOutputShapeException(RuntimeError):
    func: OpOverload


_device_not_kwarg_ops = (
    aten._resize_output_.default,
    aten.nested_tensor.default,
    aten.pin_memory.default,
    aten.is_pinned.default,
    aten.to.device,
    aten.to.prim_Device,
    aten._pin_memory.default,
    aten._resize_output.default,
    aten._resize_output.out,
)

# this op is never actually used
_non_kwarg_device_constructors = (torch.ops.aten._list_to_tensor,)


def contains_tensor_types(type):
    tensor_type = torch._C.TensorType.get()
    return type.isSubtypeOf(tensor_type) or any(
        contains_tensor_types(e) for e in type.containedTypes()
    )


_like_tensor_constructors = (
    aten.empty_like.default,
    aten.full_like.default,
    aten.ones_like.default,
    aten.rand_like.default,
    aten.randn_like.default,
    aten.randint_like.default,
    aten.randint_like.low_dtype,
    aten.randn_like.default,
    aten.zeros_like.default,
    aten.new_empty.default,
    aten.new_empty_strided.default,
    aten.new_full.default,
    aten.new_zeros.default,
    aten.new_ones.default,
)


@functools.lru_cache(None)
def _is_tensor_constructor(func: OpOverload):
    assert isinstance(func, OpOverload)
    schema = func._schema
    if any(contains_tensor_types(arg.type) for arg in schema.arguments):
        return False
    # TODO: no real reason to restrict multiple outputs
    return (
        len(schema.returns) == 1 and schema.returns[0].type is torch._C.TensorType.get()
    )


# Similar to `MetaConverter`, this is a class for converting
# multiple tensors into fake tensors which share the same view/storage
# structure. Like `MetaConverter`, it uses `WeakTensorRefKey` to
# hold a weak reference for all memoized tensors.
class FakeTensorConverter(object):
    tensor_memo: weakref.WeakValueDictionary
    meta_converter: MetaConverter

    def __init__(self):
        # FakeTensors store the FakeTensorMode which in turn stores a
        # FakeTensor, so we need to hold a weak reference to the FakeTensor
        # otherwise we would induce a circular reference
        self.tensor_memo = weakref.WeakValueDictionary()
        self.meta_converter = MetaConverter()

    def _get_memo(self, t):
        if WeakTensorRefKey(t) in self.tensor_memo:
            out = self.tensor_memo[WeakTensorRefKey(t)]
            out._fix_weakref()
            return out
        return None

    def set_tensor_memo(self, t, v):
        th = WeakTensorRefKey(t)

        # hold a weak ref to self, otherwise it will be kept alive
        # by the del_ten closure
        self_weak_ref = weakref.ref(self)

        def del_ten():
            self_ref = self_weak_ref()
            if self_ref is None:
                return
            # on shutdown, th may not be in memo
            self_ref.tensor_memo.pop(th, None)

        weakref.finalize(t, del_ten)
        self.tensor_memo[th] = v

    def from_real_tensor(self, fake_mode, t):
        maybe_memo = self._get_memo(t)
        if maybe_memo is not None:
            return maybe_memo
        existing_device = t.device
        # not yet supported in metatensors
        if t.is_complex():
            raise UnsupportedFakeTensorException("complex nyi in meta tensors")
        if t.is_sparse:
            raise UnsupportedFakeTensorException("sparse nyi in meta tensors")
        if t.is_quantized:
            raise UnsupportedFakeTensorException("quantized nyi in meta tensors")
        with no_dispatch():
            out = FakeTensor(fake_mode, self.meta_converter(t), existing_device)
        if type(t) is torch.nn.Parameter:
            out = torch.nn.Parameter(out, requires_grad=out.requires_grad)  # type: ignore[assignment]
        self.set_tensor_memo(t, out)
        return out

    def from_meta_and_device(self, fake_mode, t, device):
        maybe_memo = self._get_memo(t)
        if maybe_memo is not None:
            return maybe_memo
        out = FakeTensor(fake_mode, t, device)
        self.set_tensor_memo(t, out)
        return out

    def __call__(self, fake_mode, t, device=None):
        assert t.device.type != "meta" or device is not None
        if t.device.type != "meta":
            return self.from_real_tensor(fake_mode, t)
        else:
            return self.from_meta_and_device(fake_mode, t, device)


op_implementations = []


def register_op_impl(run_impl_check: Union[Callable[[OpOverload], bool], OpOverload]):
    def impl_decorator(op_impl):
        global op_implementations
        if isinstance(run_impl_check, OpOverload):
            op_implementations.append((lambda func: func == run_impl_check, op_impl))
        else:
            op_implementations.append((run_impl_check, op_impl))

        return op_impl

    return impl_decorator

@register_op_impl(lambda func: (_is_tensor_constructor(func) or func in _like_tensor_constructors))
def contructors(fake_mode, func, *args, **kwargs):
    assert func not in _non_kwarg_device_constructors
    _, new_kwargs = normalize_function(
        func, args=args, kwargs=kwargs, normalize_to_only_use_kwargs=True
    )
    if func in _like_tensor_constructors:
        default_device = new_kwargs["input"].device
        # TODO: file issue
        args = (new_kwargs.pop("input"),)
    else:
        # cpu is default device if none is specified
        default_device = torch.device("cpu")
        args = ()
    out_device = new_kwargs.pop("device", None)
    out_device = out_device if out_device is not None else default_device
    new_kwargs["device"] = torch.device("meta")
    r = func(*args, **new_kwargs)
    return FakeTensor(fake_mode, r, out_device)

@register_op_impl(lambda func: func in (aten.to.prim_Device, aten.to.device))
def non_kwarg_to(fake_mode, func, *args, **kwargs):
    _, new_kwargs = normalize_function(
        func, args, kwargs, normalize_to_only_use_kwargs=True
    )
    input_device = new_kwargs["device"]
    out_device = input_device if input_device else new_kwargs["input"].device
    new_kwargs["device"] = torch.device("meta")
    r = func(*args, **new_kwargs)
    return fake_mode.fake_tensor_converter(fake_mode, r, out_device)


# Dont default to default device handling,
# since the device of `the_template` is ignored
@register_op_impl(aten.resize_as_.default)
def resize_as_(fake_mode, func, *args, **kwargs):
    return func(*args, **kwargs)


# _to_copy fails when run with FakeTensors to cuda device
# TODO: debug
@register_op_impl(torch.ops.aten._to_copy.default)
def to_copy(fake_mode, func, *args, **kwargs):
    _, new_kwargs = normalize_function(
        func, args=args, kwargs=kwargs, normalize_to_only_use_kwargs=True
    )

    input_device = new_kwargs.pop("device", None)
    out_device = input_device if input_device else new_kwargs["input"].device
    with no_dispatch():
        input = new_kwargs.pop("input").to("meta")
        return FakeTensor(
            fake_mode, torch.ops.aten._to_copy(input, **new_kwargs), out_device
        )

@register_op_impl(torch.ops.aten.clone.default)
def clone(fake_mode, func, input, memory_format=None):
    out_device = input.device
    with no_dispatch():
        out = torch.ops.aten._to_copy(input.to("meta"), memory_format=memory_format)
        return FakeTensor(fake_mode, out, out_device)

# index.Tensor data-dependent in only some conditions
@register_op_impl(lambda func: torch.Tag.dynamic_output_shape in func.tags  # type: ignore[attr-defined]
                  and func != aten.index.Tensor)
def data_dep_op(fake_mode, func, *args, **kwargs):
    raise DynamicOutputShapeException(func)

# Bool Indices get Expanded as Masks
# See: IndexingUtils.h:expandTensors
def check_no_bool_index_tensors(func, self, indices):
    for index in indices:
        if index is not None and index.dtype in (torch.bool, torch.uint8):
            raise DynamicOutputShapeException(func)

# Dont default to default device handling,
# Since op can take in non-zero sized cpu
# index tensors with cuda self
@register_op_impl(aten.index.Tensor)
def index_tensor(fake_mode, func, *args, **kwargs):
    # dynamic shape op if indices are bool/uint8
    check_no_bool_index_tensors(func, *args, **kwargs)

    _, new_kwargs = normalize_function(
        func, args=args, kwargs=kwargs, normalize_to_only_use_kwargs=True
    )

    out_device = new_kwargs["input"].device
    with in_kernel_invocation_manager(fake_mode):
        out = func(*args, **kwargs)

    return FakeTensor(fake_mode, out, out_device)


# Meta tensors give you the ability to run PyTorch code without having to
# actually do computation through tensors allocated on a `meta` device.
# Because the device is `meta`, meta tensors do not model device propagation.
# FakeTensor extends MetaTensors to also carry an additional `fake_device`
# which tracks devices that would have been used.

@contextlib.contextmanager
def in_kernel_invocation_manager(fake_mode):
    fake_mode.in_kernel_invocation = True
    try:
        yield
    finally:
        fake_mode.in_kernel_invocation = False

class FakeTensor(torch.Tensor):
    fake_device: torch.device
    fake_mode: "FakeTensorMode"

    @staticmethod
    def __new__(cls, fake_mode, elem, device):
        return torch.Tensor._make_subclass(
            cls, elem, elem.requires_grad, dispatch_device=True
        )

    def __init__(self, fake_mode, elem, device: Union[torch.device, str]):
        # elem does not need to be recorded, because FakeTensor *is a* elem
        assert elem.device.type == "meta", elem
        device = device if isinstance(device, torch.device) else torch.device(device)
        assert device.type != "meta"
        self.fake_device = device
        self.fake_mode = fake_mode

    @staticmethod
    def from_tensor(t, fake_mode):
        existing_device = t.device
        return FakeTensor(fake_mode, t.to(device="meta"), existing_device)

    # TODO: resolve error in default __repr__
    def __repr__(self):
        return f"FakeTensor({self.fake_device}, {self.size()}, {self.dtype})"

    def new(self, *args, **kwargs):
        # torch.Tensor.new does not go through the normal dispatcher pattern
        # so in order to use the same pattern as normal invocation of
        # returning meta device within the kernel we need to intercept
        # the call here
        out_device = self.fake_device
        if "device" in kwargs:
            kwarg_device = kwargs.pop("device")
            out_device = kwarg_device if kwarg_device else out_device
            kwargs["device"] = "meta"

        with in_kernel_invocation_manager(self.fake_mode):
            with no_dispatch():
                meta_out = super().new(*args, **kwargs)

        with no_dispatch():
            return FakeTensor(self.fake_mode, meta_out, out_device)

    @classmethod
    def __torch_dispatch__(cls, func, types, args=(), kwargs=None):
        # need to handle here to avoid infinite recursion
        # see [in_kernel_invocation]
        if func == torch.ops.prim.device.default:
            assert len(args) == 1 and isinstance(args[0], FakeTensor)
            if args[0].fake_mode.in_kernel_invocation:
                return torch.device("meta")
            else:
                return args[0].fake_device

        # Because fake mode can return NotImplemented (if it sees a subclass
        # it doesn't know how to deal with), this test here is important
        # because the next dispatch after a fake mode will attempt to use
        # subclasses of tensors to dispatch, and any FakeTensor arguments
        # will be considered eligible.
        if any(not issubclass(t, FakeTensor) and t is not torch.Tensor for t in types):
            return NotImplemented

        fake_mode = None
        for arg in itertools.chain(tree_flatten(args)[0], tree_flatten(kwargs)[0]):
            if isinstance(arg, FakeTensor):
                if fake_mode is None:
                    fake_mode = arg.fake_mode
                else:
                    assert fake_mode is arg.fake_mode, "Mixing modes NYI"

        with enable_torch_dispatch_mode(fake_mode):
            return func(*args, **kwargs)

    @staticmethod
    def _find_common_device(func, args, kwargs):
        # cpu - zero-dim tensors can be called in cuda kernels,
        # so overwrite the common_device if it the only existing
        # device comes from a cpu zero-dim tensor
        common_device = None
        is_cpu_zero_dim = None

        def cpu_zero_dim(t):
            return t.device.type == "cpu" and t.dim() == 0

        def merge_devices(t):
            nonlocal common_device
            nonlocal is_cpu_zero_dim
            if not isinstance(t, FakeTensor):
                return

            if common_device is None:
                common_device = t.device
                is_cpu_zero_dim = cpu_zero_dim(t)
                return

            t_is_cpu_zero_dim = cpu_zero_dim(t)
            if t.device == common_device:
                if is_cpu_zero_dim:
                    is_cpu_zero_dim = t_is_cpu_zero_dim
                return

            # mismatching devices !
            # if current tensor is cpu 0 dim, defer to existing device
            if t_is_cpu_zero_dim:
                return

            # current device is from cpu 0 dim tensor, overwrite
            if is_cpu_zero_dim:
                common_device = t.device
                is_cpu_zero_dim = t_is_cpu_zero_dim
                return

            # mismatching devices of non-zero dim tensors, throw
            # This might be valid behavior and need to be explicitly modeled, e.g. reshape_as
            raise RuntimeError(
                f"Unhandled FakeTensor Device Propagation for {func}, found two different devices {common_device}, {t.device}"
            )

        tree_map(merge_devices, args)
        tree_map(merge_devices, kwargs)

        assert common_device is not None, f"Could not find common device for {func}"

        return common_device

    __torch_function__ = torch._C._disabled_torch_function_impl


# We keep one instantiation of `fake_tensor_converter` active
# for the duration of `with torch_enable_mode(FakeTensorMode)`.
# This allows accurate storage aliasing across invocation of
# different operators. While this will keep all freshly allocated
# tensors alive during `FakeTensorMode`, there will no be no
# new allocations of Tensors which have non-meta storage so
# memory should not significantly incraese.


class FakeTensorMode(TorchDispatchMode):
    def __init__(self, allow_fallback_kernels=True):
        self.allow_fallback_kernels = allow_fallback_kernels
        self.fake_tensor_converter = FakeTensorConverter()

        # [in_kernel_invocation]
        # when FakeTensor is invoked in user code, .device should return
        # the fake_device of the tensor so that code such as as `if x.is_cuda`
        # or torch.zeros([10, 10], device=x.device) continues to execute as if
        # the FakeTensor were real. However, within kernel execution, we return
        # the `Meta` device because all computation within the kernels should
        # behave as if the Tensors are on meta devices. Kernels should allocate
        # new tensors on meta devices, and checks like `is_meta` should return true.
        # within python refs, we always return the real device by defining
        # the device property
        self.in_kernel_invocation = False

    def __torch_dispatch__(self, func, types, args=(), kwargs=None):
        kwargs = kwargs if kwargs else {}

        if func == torch.ops.prim.device.default:
            assert len(args) == 1 and isinstance(args[0], FakeTensor)
            if args[0].fake_mode.in_kernel_invocation:
                return torch.device("meta")
            else:
                return args[0].fake_device
<<<<<<< HEAD
        # import pdb; pdb.set_trace()
        # if func in meta_funcs:
        #     return meta_funcs[func](*args, **kwargs)

        with enable_torch_dispatch_mode(self):
            if func in meta_funcs:
                r = meta_funcs[func](*args, **kwargs)
                return r
            elif func in decomposition_table:
                r = decomposition_table[func](*args, **kwargs)
                return r

        with no_dispatch():
            if func == torch.ops.aten.sym_size.default:
                return None
            if func == torch.ops.aten.sym_stride.default:
                return None
            if func == torch.ops.aten.size.default:
                return args[0].shape
            if func == torch.ops.aten.stride.default:
                return args[0].stride()
            if func == torch.ops.aten.dim.default:
                return len(args[0].shape)
            if func == torch.ops.aten.is_contiguous.default:
                return True
            if func == torch.ops.aten.stride:
                return create_contiguous(args[0].shape)

        constructors = [torch.ops.aten.empty.SymInt]
        if 'prims' not in func.overloadpacket._qualified_op_name and func not in constructors:
            raise RuntimeError(f"Couldn't find meta function/decomposition, {func}")
        # prims already wrap FakeTensor inputs to FakeTensor outputs
        # and do device logic, we dont need do anything but run them
        if "prims::" in func._schema.name:
            with no_dispatch():
                return func(*args, **kwargs)

        with no_dispatch():
            # TODO: apply as no_dispatch decorator
            converter = self.fake_tensor_converter
=======
>>>>>>> 0282d467


            def wrap(e, device=None):
                if isinstance(e, torch.Tensor) and not isinstance(e, FakeTensor):
                    return converter(self, e, device)
                else:
                    return e

            # if we are in the dispatch mode, we will enter this function even if the inputs
            # are not FakeTensors. For now, throw if any non-Fake Tensor inputs
            # and just support constructors. TODO: extend more broadly
            conversion_made = False
            subclass_seen = False

            def check_non_fake_tensor(x):
                nonlocal conversion_made, subclass_seen
                conversion_made = conversion_made or (
                    isinstance(x, torch.Tensor) and not isinstance(x, FakeTensor)
                )
                subclass_seen = subclass_seen or (
                    isinstance(x, torch.Tensor) and not isinstance(x, FakeTensor)
                    and type(x) is not torch.Tensor
                )

            tree_map(check_non_fake_tensor, args)
            tree_map(check_non_fake_tensor, kwargs)

            # Suppose we enable fake tensor mode.  This means that fake tensor
            # mode will run first.  But what if we do an operation that
            # involves a tensor subclass that will desugar into normal tensor
            # operations?  Without this line, fake tensor mode will run first,
            # decide that a conversion was made (since there was a non fake
            # tensor argument), and report an error that converting non
            # fake tensor is not supported.  What we actually wanted to happen
            # was to give the subclass a chance to figure out what it wants to
            # before erroring out.  Returning NotImplemented here allows this.
            #
            # NB: If you're seeing a mysterious infinite loop involving fake
            # tensor, it might be related to this line.  Though I'm not sure
            # how you'll know to read this comment, as this line won't show up
            # in the stack trace.
            if subclass_seen:
                return NotImplemented

            # this is generated from torch.tensor(), which does not use the
            # dispatcher, to allow wrapper subclasses to wrap the new tensor
            # we need to handle before error checking
            if func in [torch.ops.aten.lift_fresh.default, torch.ops.aten.lift_fresh_copy.default]:
                assert (
                    len(kwargs) == 0
                    and len(args) == 1
                    and type(args[0]) is torch.Tensor
                ), f"{args} {kwargs}"
                with no_dispatch():
                    return converter(self, args[0])

            if conversion_made:
                raise Exception(
                    "Invoking operators with non-Fake Tensor inputs in FakeTensorMode is not yet supported. "
                    f"Please convert all Tensors to FakeTensors first. Found in {func}(*{args}, **{kwargs})"
                )

            for run_impl_check, op_impl in op_implementations:
                if run_impl_check(func):
                    return op_impl(self, func, *args, **kwargs)

            with in_kernel_invocation_manager(self):
                try:
                    r = func(*args, **kwargs)
                except NotImplementedError as not_implemented_error:
                    if not self.allow_fallback_kernels:
                        raise not_implemented_error
                    r = run_fallback_kernel(func, args, kwargs, not_implemented_error)

            # TODO: handle non-kwarg devices
            assert func not in _device_not_kwarg_ops, f"NYI: {func}"

            # if device is specified, use that
            if kwargs.get("device", None):
                return tree_map(partial(wrap, device=kwargs["device"]), r)

            common_device = FakeTensor._find_common_device(func, args, kwargs)

            return tree_map(partial(wrap, device=common_device), r)

    def from_tensor(self, tensor):
        return self.fake_tensor_converter(self, tensor)

def run_fallback_kernel(func, args, kwargs, orig_not_implemented_exception):
    with no_dispatch():
        def to_real_tensor(e):
            if isinstance(e, FakeTensor):
                return torch.zeros_like(e, device=e.fake_device)
            return e

        try:
            args = tree_map(to_real_tensor, args)
            kwargs = tree_map(to_real_tensor, kwargs)

            r = func(*args, **kwargs)
        except Exception as new_exception:
            raise orig_not_implemented_exception from new_exception

        tensor_impls = set()
        storages = set()

        for e in tree_flatten((args, kwargs))[0]:
            if isinstance(e, torch.Tensor):
                tensor_impls.add(e)
                storages.add(e.storage()._cdata)

        # TODO: also check metadata change on inputs
        # proper aliasing/metadata relationship between outputs and inputs will
        # not be set up, bc of conversion to cpu, error on reused impls
        for e in tree_flatten(r)[0]:
            if e in tensor_impls or (
                isinstance(e, torch.Tensor) and e.storage()._cdata in storages
            ):
                raise orig_not_implemented_exception

    # we're only converting these to MetaTensors now, not Fake Tensors,
    # and the cpu inputs should be temporary. just convert outputs to meta
    # and continue
    return tree_map(MetaConverter(), r)


# Just for use to allow copying a module to fake tensors,
# does not apply elsewhere
class FakeCopyMode(TorchFunctionMode):
    def __init__(self, fake_mode):
        self.fake_mode = fake_mode

    def __torch_function__(self, func, types, args=(), kwargs=None):
        kwargs = kwargs if kwargs else {}

        # clone will get called in Parameter deepcopy
        if func == torch._C._TensorBase.clone:
            return func(self.fake_mode.from_tensor(args[0]), **kwargs)
        elif func == torch.Tensor.__deepcopy__:
            assert len(args) == 2 and len(kwargs) == 0
            tensor, memo = args

            if id(tensor) in memo:
                return memo[id(tensor)]

            out = self.fake_mode.from_tensor(tensor)
            memo[id(tensor)] = out
            return out
        else:
            with torch._C.DisableTorchFunction():
                return func(*args, **kwargs)<|MERGE_RESOLUTION|>--- conflicted
+++ resolved
@@ -443,49 +443,6 @@
                 return torch.device("meta")
             else:
                 return args[0].fake_device
-<<<<<<< HEAD
-        # import pdb; pdb.set_trace()
-        # if func in meta_funcs:
-        #     return meta_funcs[func](*args, **kwargs)
-
-        with enable_torch_dispatch_mode(self):
-            if func in meta_funcs:
-                r = meta_funcs[func](*args, **kwargs)
-                return r
-            elif func in decomposition_table:
-                r = decomposition_table[func](*args, **kwargs)
-                return r
-
-        with no_dispatch():
-            if func == torch.ops.aten.sym_size.default:
-                return None
-            if func == torch.ops.aten.sym_stride.default:
-                return None
-            if func == torch.ops.aten.size.default:
-                return args[0].shape
-            if func == torch.ops.aten.stride.default:
-                return args[0].stride()
-            if func == torch.ops.aten.dim.default:
-                return len(args[0].shape)
-            if func == torch.ops.aten.is_contiguous.default:
-                return True
-            if func == torch.ops.aten.stride:
-                return create_contiguous(args[0].shape)
-
-        constructors = [torch.ops.aten.empty.SymInt]
-        if 'prims' not in func.overloadpacket._qualified_op_name and func not in constructors:
-            raise RuntimeError(f"Couldn't find meta function/decomposition, {func}")
-        # prims already wrap FakeTensor inputs to FakeTensor outputs
-        # and do device logic, we dont need do anything but run them
-        if "prims::" in func._schema.name:
-            with no_dispatch():
-                return func(*args, **kwargs)
-
-        with no_dispatch():
-            # TODO: apply as no_dispatch decorator
-            converter = self.fake_tensor_converter
-=======
->>>>>>> 0282d467
 
 
             def wrap(e, device=None):
