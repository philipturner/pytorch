"""Constant values used in ONNX."""

ONNX_ARCHIVE_MODEL_PROTO_NAME = "__MODEL_PROTO"
<<<<<<< HEAD
onnx_default_opset = 14
onnx_main_opset = 17
=======
onnx_default_opset = 13
onnx_main_opset = 16
>>>>>>> 2c46f105
onnx_stable_opsets = tuple(range(7, onnx_main_opset))
onnx_constant_folding_opsets = tuple(range(9, onnx_main_opset + 1))

PYTORCH_GITHUB_ISSUES_URL = "https://github.com/pytorch/pytorch/issues"<|MERGE_RESOLUTION|>--- conflicted
+++ resolved
@@ -1,13 +1,8 @@
 """Constant values used in ONNX."""
 
 ONNX_ARCHIVE_MODEL_PROTO_NAME = "__MODEL_PROTO"
-<<<<<<< HEAD
-onnx_default_opset = 14
+onnx_default_opset = 13
 onnx_main_opset = 17
-=======
-onnx_default_opset = 13
-onnx_main_opset = 16
->>>>>>> 2c46f105
 onnx_stable_opsets = tuple(range(7, onnx_main_opset))
 onnx_constant_folding_opsets = tuple(range(9, onnx_main_opset + 1))
 
