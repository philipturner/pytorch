# Copyright (c) Facebook, Inc. and its affiliates.
# All rights reserved.
#
# This source code is licensed under the BSD-style license found in the
# LICENSE file in the root directory of this source tree.
import contextlib
import functools
from typing import Any, Dict, Optional, Tuple, Callable, Union
import torch
from torch._C import _disabled_torch_function_impl
import torch.utils._pytree as pytree
from torch.fx import Tracer, GraphModule
from torch._subclasses.fake_tensor import FakeTensorMode
import torch.fx as fx
from torch.utils._mode_utils import no_dispatch
from torch.fx.passes.shape_prop import _extract_tensor_metadata
from contextlib import contextmanager, nullcontext

from torch.utils._python_dispatch import TorchDispatchMode, enable_torch_dispatch_mode
from torch._subclasses import FakeTensor
from .symbolic_shapes import ShapeEnv, is_symbolic_op, magic_methods, reflectable_magic_methods
import torch.fx.experimental.symbolic_shapes as symbolic_shapes

__all__ = ["ProxyTensor", "PythonKeyTracer", "dispatch_trace", "make_fx", "enable_strict", "DecompositionInterpreter"]
aten = torch.ops.aten

CURRENT_DECOMPOSITION_TABLE: Dict[torch._ops.OpOverload, Callable] = {}


class ProxySymInt(object):
    def __init__(self, sym_int, proxy):
        assert isinstance(sym_int, torch._C.SymIntNode) or isinstance(sym_int, int)
        self.sym_int = sym_int
        # Note, this doesn't have to be a proxy, it can also be an int
        self.proxy = proxy

    def wrap(self, num):
        return ProxySymInt(num, num)

    def __str__(self):
        return f"ProxySymInt({self.sym_int})"

    def __int__(self):
        # Not sure how to make mypy support this lol
        return int(self.sym_int)  # type: ignore[arg-type]

    def __bool__(self):
        return bool(self.sym_int)

    def to_fx_node(self):
        if isinstance(self.proxy, fx.Proxy):
            return self.proxy.node
        return self.proxy

import operator

def create_magic_impl(op):
    def magic_impl(self, other):
        def unwrap_proxy(x):
            return x.proxy if isinstance(x, ProxySymInt) else x
        out_proxy = op(unwrap_proxy(self), unwrap_proxy(other))

        def unwrap_proxyint(x):
            return x.sym_int if isinstance(x, ProxySymInt) else x
        out_sym_int = op(unwrap_proxyint(self), unwrap_proxyint(other))
        return ProxySymInt(out_sym_int, out_proxy)
    return magic_impl

for method in reflectable_magic_methods:
    method_name = f'{method}'

    op = getattr(operator, method_name)
    setattr(ProxySymInt, f'r{method_name}', create_magic_impl(op))

for method in magic_methods:
    method_name = f'{method}'

    op = getattr(operator, method_name)
    setattr(ProxySymInt, method_name, create_magic_impl(op))


@contextmanager
def decompose(decomposition_table):
    global CURRENT_DECOMPOSITION_TABLE
    old_decomposition_table = CURRENT_DECOMPOSITION_TABLE
    CURRENT_DECOMPOSITION_TABLE = decomposition_table
    try:
        yield CURRENT_DECOMPOSITION_TABLE
    finally:
        CURRENT_DECOMPOSITION_TABLE = old_decomposition_table

# Checks whether we try to convert the tensor into a scalar
IS_STRICT = True
def enable_strict(val):
    global IS_STRICT
    IS_STRICT = val

def wrap_output(inner_res, proxy_res, *, constant, proxy_mode):
    def wrap_with_proxy(e, proxy, constant):
        if isinstance(e, torch.Tensor):
            with no_dispatch():
                return ProxyTensor(e, proxy, constant=constant, proxy_mode=proxy_mode)
        else:
            return e

    def get_constant(idx):
        if constant is None:
            return None
        else:
            return constant[idx]

    # Unfortunately, tree_map cannot directly be used here. As the resulting
    # object may be a proxy that represents a tuple, we may need to
    # explicitly unwrap the proxy by simulating the flattening operations.
    if isinstance(inner_res, tuple):
        return tuple(wrap_with_proxy(e, proxy_res[idx], get_constant(idx)) for idx, e in enumerate(inner_res))
    elif isinstance(inner_res, list):
        return list([wrap_with_proxy(e, proxy_res[idx], get_constant(idx)) for idx, e in enumerate(inner_res)])
    elif isinstance(inner_res, torch.Tensor):
        return wrap_with_proxy(inner_res, proxy_res, constant)
    else:
        return inner_res


def maybe_disable_fake_tensor_mode():
    # TODO: figure out if this API generally makes sense and bake it into the
    # library
    mb_fake_mode = torch._C._get_torch_dispatch_mode()
    if isinstance(mb_fake_mode, FakeTensorMode):
        return enable_torch_dispatch_mode(mb_fake_mode.inner, replace=mb_fake_mode)
    else:
        return nullcontext()


def unwrap_elem(e):
    if isinstance(e, ProxyTensor):
        return e.elem
    if isinstance(e, torch._C.SymIntNode):
        if isinstance(e.get_pyobj(), ProxySymInt):
            return e.get_pyobj().sym_int
        else:
            raise RuntimeError(f"Something has gone wrong, we are trying to put SymInt {e.get_pyobj()} into the graph,"
                               f"even though it's not a ProxySymInt. This is a bug.")
    return e


def proxy_call(proxy_mode, func_overload, args, kwargs=None):
    if symbolic_shapes.is_symbolic_op(func_overload):
        return symbolic_shapes.handle_symbolic_op(func_overload, args, kwargs)
    if kwargs is None:
        kwargs = {}

    func = func_overload.overloadpacket
    if func_overload in CURRENT_DECOMPOSITION_TABLE:
        return CURRENT_DECOMPOSITION_TABLE[func_overload](*args, **kwargs)
    if func_overload == aten._local_scalar_dense.default:
        t, = args
        assert not kwargs
        if t.constant is not None:
            with maybe_disable_fake_tensor_mode():
                return t.constant.item()
        raise RuntimeError("It appears that you're trying to get value out of a tracing tensor - erroring out! "
                           "It's likely that this is caused by data-dependent control flow or similar."
                           "Try torch.fx.experimental.proxy_tensor.enable_strict(False) to disable this check")

    def unwrap_proxy(e):
        return e.proxy if isinstance(e, ProxyTensor) else e

    proxy_args = pytree.tree_map(unwrap_proxy, args)
    proxy_kwargs = pytree.tree_map(unwrap_proxy, kwargs)

    proxy_res = func_overload(*proxy_args, **proxy_kwargs)
    # Kind of a hacky way to test if an op is in-place or not
    if func.__name__[-1] == "_" and func.__name__[0] != "_":
        args[0].proxy = proxy_res
        proxy_res.node.meta['tensor_meta'] = _extract_tensor_metadata(args[0])
    inner_res = func_overload(*pytree.tree_map(unwrap_elem, args), **pytree.tree_map(unwrap_elem, kwargs))

    # Needed to sync up metadata for in-place operators that modify metadata
    # TODO: instead forward the metadata to the inner tensor so updating
    # is not necessary
    if torch.Tag.inplace_view in func_overload.tags:  # type: ignore[attr-defined]
        with no_dispatch():
            func_overload(*args, **kwargs)

    # In some circumstances, we will be tracing in a situation where a tensor
    # is *statically* known to be a constant (currently, this only happens if
    # you run torch.tensor; deterministic factory functions like torch.arange
    # don't get this treatment).  When the tensor in question is small, it's
    # helpful to due constant propagation in case we call item() (in which
    # case we can return the constant value that is known, rather than give
    # an error.)  The logic here tests if constant propagation is possible
    # (because all of the inputs are constant).  If so, we disable fake tensor
    # mode (if it is on) and do true compute on the constant.
    #
    # It's worth highlighting that we're making a policy decision here.
    # There is a potential that the tensor is actually quite large, and we
    # don't actually want to run the compute.  The tensor being quite large
    # is one of the reasons why factory functions don't get this treatment
    # (since they can be quite large; if a parameter is initialized to a
    # constant value it will be!)  Similarly, there is also a potential
    # to run an operator that blows up the size of a small tensor; we don't
    # protect against this case, but we could force, e.g., only single
    # element constant computation by testing the numel of the result before
    # propagating const-ness.  Similarly, we don't require the constant to
    # live on CPU, but we could.
    all_constant = True
    any_constant = False

    def check_constant(e):
        nonlocal all_constant, any_constant
        if isinstance(e, ProxyTensor):
            if e.constant is None:
                all_constant = False
            else:
                any_constant = True

    pytree.tree_map(check_constant, args)
    pytree.tree_map(check_constant, kwargs)

    def unwrap_constant(e):
        if isinstance(e, ProxyTensor):
            return e.constant
        return e

    constant = None
    # NB: do NOT include factories as constants
    if all_constant and any_constant:
        with maybe_disable_fake_tensor_mode():
            constant = func_overload(
                *pytree.tree_map(unwrap_constant, args),
                **pytree.tree_map(unwrap_constant, kwargs)
            )

    # TODO(chilli): Enable this after it's been refactored to work with wrapper tensor subclasses in general
    # pytree.tree_map(lambda x: check_metadata_consistency(x, ProxyTensor), (inner_res, args, kwargs))
    return wrap_output(inner_res, proxy_res, constant=constant, proxy_mode=proxy_mode)


class ProxyTensor(torch.Tensor):
    proxy: fx.Proxy
    elem: torch.Tensor
    has_sym_ints: bool
    proxy_mode: "ProxyTorchDispatchMode"


    @staticmethod
    def __new__(cls, elem, proxy, *, requires_grad=None, constant=None, proxy_mode):
        def create_proxy_symint(sym_int, new_proxy):
            return torch._C.SymIntNode.new_symint(ProxySymInt(sym_int, new_proxy))

        has_sym_ints = symbolic_shapes.has_symbolic_sizes_strides(elem)
        if has_sym_ints:
            new_shape = []
            for idx, s in enumerate(elem.shape):
                if isinstance(s, torch._C.SymIntNode):
                    new_shape.append(create_proxy_symint(s, proxy.size(idx)))
                else:
                    assert isinstance(s, int)
                    # If it's not an existing SymIntNodeImpl, just pass the proxy as the int
                    # _make_wrapper_subclass requires all inputs to be SymIntNodeImpls
                    new_shape.append(create_proxy_symint(s, s))
            # TODO: hack, since we currently don't support symbolic strides
            new_strides = symbolic_shapes.create_contiguous(new_shape)
        else:
            new_shape = elem.shape
            new_strides = elem.stride()

        r = torch.Tensor._make_wrapper_subclass(  # type: ignore[attr-defined]
            cls,
            new_shape, dtype=elem.dtype, layout=elem.layout, device=elem.device,
            requires_grad=requires_grad if requires_grad is not None else False, strides=new_strides,
            storage_offset=elem.storage_offset()
        )
        r.has_sym_ints = has_sym_ints
        return r

    def __init__(self, elem, proxy, *, requires_grad=None, constant=None, proxy_mode):
        # TODO: hack since _extract_tensor_metadata currently tries to access stride
        if elem.is_sparse or self.has_sym_ints:
            proxy.node.meta['tensor_meta'] = {}
        else:
            proxy.node.meta['tensor_meta'] = _extract_tensor_metadata(self)
        # This detects situations where you accidentally put a ProxyTensor
        # inside a ProxyTensor for the same trace; this is a layering violation
        assert not (isinstance(elem, ProxyTensor) and elem.proxy.tracer is proxy.tracer)
        self.elem = elem
        self.proxy = proxy
        self.constant = constant
        self.proxy_mode = proxy_mode


    def __deepcopy__(self, memo):
        return self.clone()

    def __repr__(self):
        with no_dispatch():
            return f"ProxyTensor({self.elem}, proxy={self.proxy})"

    __torch_function__ = _disabled_torch_function_impl

    @classmethod
    def __torch_dispatch__(cls, func_overload, types, args=(), kwargs=None):
        # Get the first proxy mode. If there are different proxy modes with
        # different tracers torch.fx.Proxy would raise an error.
        proxy_mode = None
        for arg in pytree.tree_flatten((args, kwargs))[0]:
            if isinstance(arg, ProxyTensor):
                if proxy_mode is None:
                    proxy_mode = arg.proxy_mode
                    break
        assert proxy_mode is not None, "At least one argument must be a ProxyTensor"

        with proxy_mode.restore():  # type: ignore[union-attr]
            return func_overload(*args, **kwargs)


class PythonKeyTracer(Tracer):
    def __init__(self):
        super().__init__()

    # In general, we don't want to make modules leaves. In principle, users of
    # this tracer might want to override this in order to turn a couple specific
    # modules into leaves in the traced graph.
    def call_module(
            self, m: torch.nn.Module, forward: Callable[..., Any], args: Tuple[Any, ...], kwargs: Dict[str, Any]
    ) -> Any:
        return forward(*args, **kwargs)

    def create_arg(self, a: Any):
        if isinstance(a, torch.nn.Parameter):
            for n, p in self.root.named_parameters():
                if a is p:
                    return self.create_node('get_attr', n, (), {})
            qualname: Optional[str] = None

            if not qualname:
                i = 0
                while True:
                    qualname = f'_param_constant{i}'
                    if not hasattr(self.root, qualname):
                        break
                    i += 1
                setattr(self.root, qualname, a)

            return self.create_node('get_attr', qualname, (), {})
        elif isinstance(a, torch._C.SymIntNode):
            py_symint = a.get_pyobj()
            assert isinstance(py_symint, ProxySymInt)
            return py_symint.to_fx_node()
        return super().create_arg(a)


def dispatch_trace(
        root: Union[torch.nn.Module, Callable],
        tracer: Tracer,
        concrete_args: Optional[Tuple[Any, ...]] = None,
) -> GraphModule:
    graph = tracer.trace(root, concrete_args)
    name = root.__class__.__name__ if isinstance(root, torch.nn.Module) else root.__name__
    return GraphModule(tracer.root, graph, name)


def wrap_key(f, inps, proxy_mode):
    flat_inps, _ = pytree.tree_flatten(inps)

    @functools.wraps(f)
    def wrapped(*args):
        flat_args, args_spec = pytree.tree_flatten(args)
        assert (len(flat_args) == len(flat_inps))
        for idx, arg in enumerate(flat_args):
            if isinstance(flat_inps[idx], torch.Tensor):
                with no_dispatch():
                    flat_args[idx] = ProxyTensor(
                        flat_inps[idx],
                        arg,
                        requires_grad=(flat_inps[idx].is_leaf and flat_inps[idx].requires_grad),
                        proxy_mode=proxy_mode,
                    )
            else:
                flat_args[idx] = flat_inps[idx]

        tree_args = pytree.tree_unflatten(flat_args, args_spec)
        out = f(*tree_args)
        flat_outs, out_spec = pytree.tree_flatten(out)
        for idx in range(len(flat_outs)):
            if isinstance(flat_outs[idx], torch.Tensor) and isinstance(flat_outs[idx], ProxyTensor):
                flat_outs[idx] = flat_outs[idx].proxy
        return pytree.tree_unflatten(flat_outs, out_spec)

    return wrapped


class ProxyTorchDispatchMode(TorchDispatchMode):
    def __init__(self, tracer, trace_factory_functions=True):
        self.tracer = tracer
        self.enable_tracing = True
        self.trace_factory_functions = trace_factory_functions

    def __torch_dispatch__(self, func_overload, types, args=(), kwargs=None):
<<<<<<< HEAD
=======
        if not self.enable_tracing:
            return func_overload(*args, **kwargs)

        if symbolic_shapes.is_symbolic_op(func_overload):
            return symbolic_shapes.handle_symbolic_op(func_overload, args, kwargs)

>>>>>>> 8627c45d
        func = func_overload.overloadpacket
        # We don't want to convert torch.tensor constants into tracing objects.
        if func_overload == aten.lift.default:
            return args[0]
        if any(tuple(isinstance(arg, ProxyTensor) for arg in pytree.tree_flatten(args)[0])):
            return proxy_call(self, func_overload, args, kwargs)
        # When we trace through a torch.tensor invocation, you never actually
        # see a torch.ops.aten.tensor call. Instead, the way this function is
        # implemented internally is that we allocate a plain tensor (this is
        # *guaranteed* to be a plain tensor, we disable all modes when doing
        # so), and then call at::lift_fresh on it (to give modes a chance to do
        # their stuff).  Furthermore, the tensor argument to lift_fresh is guaranteed
        # to be freshly allocated, so we want lift_fresh to be a no-op (directly
        # returning the input argument).
        #
        # Here is the basic problem: when we trace this sequence of executions
        # into an FX graph, what happens to this call sequence?  Traditionally,
        # tensor constants get interned as buffers on the FX GraphModule.  But
        # this is dangerous.  Consider:
        #
        #       x = torch.tensor(1)
        #       x.add_(2)
        #
        # Naively, this traces into:
        #
        #       t = self._tensor_constant0  # initialized to torch.tensor(1)
        #       x = torch.ops.aten.lift_fresh(t)
        #       x.add_(2)
        #
        # If lift_fresh returns t directly, the subsequent add_ call will
        # modify the tensor constant. Really, the problem is we've violated
        # the invariant the the argument to lift is fresh.  So what we should
        # preserve the invariant by replacing lift_fresh with lift_fresh_copy:
        #
        #       t = self._tensor_constant0  # initialized to torch.tensor(1)
        #       x = torch.ops.aten.lift_fresh_copy(t)
        #       x.add_(2)
        #
        # This is what the overload modification does.
        elif self.trace_factory_functions:
            if func_overload is torch.ops.aten.lift_fresh.default:
                func_overload = torch.ops.aten.lift_fresh_copy.default
            proxy_res = self.tracer.create_proxy('call_function', func_overload, args, kwargs,
                                                 name=self.tracer.graph._target_to_str(func.__name__))

            inner_res = func_overload(*args, **kwargs)

            # If this is a lift, the input tensor is guaranteed to be a
            # constant, so we keep a copy of the original argument along so
            # we can query it if we're asked to item() it at some later point
            is_lift = func_overload is torch.ops.aten.lift_fresh_copy.default
            if is_lift:
                with maybe_disable_fake_tensor_mode():
                    constant = args[0].clone()
            else:
                constant = None
            return wrap_output(inner_res, proxy_res, constant=constant, proxy_mode=self)
        else:
            return func_overload(*args, **kwargs)


class DecompositionInterpreter(torch.fx.Interpreter):
    def __init__(self, module: torch.fx.GraphModule, new_graph: torch.fx.Graph, decomposition_table=None, **kwargs):
        super().__init__(module, **kwargs)
        self.new_graph = new_graph
        self.tracer = torch.fx.proxy.GraphAppendingTracer(self.new_graph)
        self.decomposition_table = decomposition_table
        if self.decomposition_table is None:
            self.decomposition_table = {}
        self.mode = ProxyTorchDispatchMode(self.tracer)

    def placeholder(self, target, args, kwargs):
        out = super().placeholder(target, args, kwargs)
        # TODO handle case where the first character of target is '*'
        return ProxyTensor(out, torch.fx.Proxy(self.new_graph.placeholder(target), self.tracer), proxy_mode=self.mode)

    def get_attr(self, target, args, kwargs):
        out = super().get_attr(target, args, kwargs)
        return ProxyTensor(out, torch.fx.Proxy(self.new_graph.get_attr(target), self.tracer), proxy_mode=self.mode)

    # call_function, call_method, call_module get traced automatically by the ProxyTensors.

    def output(self, target, args, kwargs):
        out = super().output(target, args, kwargs)

        def unwrap(e):
            return e.proxy.node if isinstance(e, ProxyTensor) else e
        self.new_graph.output(pytree.tree_map(unwrap, out))
        return out

    def run(self, *args, **kwargs):
        # Should enter the mode at least once for being able to restore it later
        # See: https://github.com/pytorch/pytorch/pull/82549#discussion_r934782025
        with self.mode:
            pass
        with decompose(self.decomposition_table):
            return super().run(*args, **kwargs)

def make_fx(f, decomposition_table=None, trace_factory_functions=True, tracing_mode="real"):
    if tracing_mode != "real" and not trace_factory_functions:
        raise ValueError("""\
use_fake and not trace_factory_functions is not currently supported; if
proxy tensor is not executed as a mode, fake tensors must not be executed
as a mode either (otherwise, we will incorrectly intern fake tensors into
the traced graph module.)  However, non-mode execution of fake tensors
is not currently supported (although, in principle, it could be; file
a bug if you need this)""")

    assert tracing_mode in ["real", "fake", "symbolic"]

    if decomposition_table is None:
        decomposition_table = {}

    @functools.wraps(f)
    def wrapped(*args):
        phs = pytree.tree_map(lambda _: fx.PH, args)  # type: ignore[attr-defined]
        fx_tracer = PythonKeyTracer()
        fake_tensor_mode: Any = nullcontext()
        if tracing_mode == "real":
            fake_tensor_mode = nullcontext()
        elif tracing_mode == "fake":
            fake_tensor_mode = FakeTensorMode(allow_fallback_kernels=True)
        elif tracing_mode == "symbolic":
            fake_tensor_mode = FakeTensorMode(allow_fallback_kernels=False)
        else:
            raise AssertionError(f"Unexpected tracing type: {tracing_mode}")

        proxy_mode = ProxyTorchDispatchMode(fx_tracer, trace_factory_functions=trace_factory_functions)

        def wrap_fake_concrete(x):
            if isinstance(x, torch.Tensor):
                return fake_tensor_mode.from_tensor(x)  # type: ignore[attr-defined]

            return x

        shape_env = ShapeEnv()

        # todo: Figure out a more informative name for symints
        def wrap_fake_symbolic(x, sym_shape):
            if isinstance(x, torch.Tensor):
                val = FakeTensor(fake_tensor_mode, torch.empty(sym_shape, device="meta", requires_grad=x.requires_grad), x.device)
                return val
            return x

        wrap_fn_map = {
            "real": lambda x: x,
            "fake": wrap_fake_concrete,
        }
        if tracing_mode == "symbolic":
            flat_shapes = shape_env.create_shapes_for_args(args)
            flat_args, spec = pytree.tree_flatten(args)
            args = pytree.tree_unflatten(list(map(lambda a: wrap_fake_symbolic(a[0], a[1]), zip(flat_args, flat_shapes))), spec)
        else:
            args = pytree.tree_map(wrap_fn_map[tracing_mode], args)

        with decompose(decomposition_table), fake_tensor_mode, proxy_mode:  # type: ignore[attr-defined]
            t = dispatch_trace(wrap_key(f, args, proxy_mode), tracer=fx_tracer, concrete_args=tuple(phs))

        # TODO: kind of a bad way to do it, should maybe figure out a better way
        t.shape_env = shape_env  # type: ignore[assignment]
        return t

    return wrapped


def get_torch_dispatch_modes():
    modes = [torch._C._get_torch_dispatch_mode()]
    if modes[-1] is None:
        return list()
    while modes[-1].inner is not None:
        modes.append(modes[-1].inner)
    return modes


@contextlib.contextmanager
def disable_proxy_modes_tracing():
    modes = get_torch_dispatch_modes()
    proxy_tensor_modes = [m for m in modes if isinstance(m, ProxyTorchDispatchMode)]
    olds = [m.enable_tracing for m in proxy_tensor_modes]
    for proxy_mode in proxy_tensor_modes:
        proxy_mode.enable_tracing = False
    try:
        yield
    finally:
        for proxy_mode, old in zip(proxy_tensor_modes, olds):
            proxy_mode.enable_tracing = old


def get_isolated_graphmodule(func, args, kwargs):
    """A helper function used to get the GraphModule for the given func.

    It's expected to be used in the ProxyTensor tracing context.
    It detaches the args and kwargs from the current tracer so that the trace of
    the current graph module can be created without any side-effects.
    """
    # make_fx doesn't support kwargs, so we need to do this flattening
    # and then unflatten the args before calling func
    all_args, spec = pytree.tree_flatten((args, kwargs))

    def wrapped(args):
        fn_args, fn_kwargs = pytree.tree_unflatten(args, spec)
        return func(*fn_args, **fn_kwargs)

    unwrapped_all_args = [unwrap_elem(a) for a in all_args]

    # Current implementation doesn't support the case when ProxyTensor is
    # wrapped with another Tensor subclass
    # See: https://github.com/pytorch/pytorch/pull/81764#issuecomment-1200472068
    # TODO: Once https://github.com/pytorch/pytorch/pull/82549 is merged, we can
    # remove this
    assert all(
        getattr(a, "elem", None) is None
        for a in unwrapped_all_args
        if isinstance(a, torch.Tensor)
    ), "ProxyTensor is wrapped with another Tensor subclass"

    with disable_proxy_modes_tracing():
        gm = make_fx(wrapped)(unwrapped_all_args)
    return gm<|MERGE_RESOLUTION|>--- conflicted
+++ resolved
@@ -398,15 +398,12 @@
         self.trace_factory_functions = trace_factory_functions
 
     def __torch_dispatch__(self, func_overload, types, args=(), kwargs=None):
-<<<<<<< HEAD
-=======
         if not self.enable_tracing:
             return func_overload(*args, **kwargs)
 
         if symbolic_shapes.is_symbolic_op(func_overload):
             return symbolic_shapes.handle_symbolic_op(func_overload, args, kwargs)
 
->>>>>>> 8627c45d
         func = func_overload.overloadpacket
         # We don't want to convert torch.tensor constants into tracing objects.
         if func_overload == aten.lift.default:
