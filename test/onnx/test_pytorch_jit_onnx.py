# Owner(s): ["module: onnx"]
import onnxruntime

import torch
from pytorch_test_common import skipIfNoCuda
from torch.onnx import verification
from torch.testing._internal import common_utils


def _jit_graph_to_onnx_model(graph, operator_export_type, opset_version):
    r"""
    This function exports torch::jit::Graph object
    to serialized ONNX ModelProto.
    This function is for testing purpose.
    It only keeps the essential parts for IR graph conversions.
    It also does not interact with actual PyTorch modules nor
    PyTorch tensor inputs.
    """

    torch.onnx.symbolic_helper._set_opset_version(opset_version)
    graph = torch.onnx.utils._optimize_graph(
        graph, operator_export_type, params_dict={}
    )
    proto, _, _, _ = graph._export_onnx(
        {},
        opset_version,
        {},
        False,
        operator_export_type,
        False,
        False,
        {},
        True,
        "",
        {},
    )
    return proto


class _TestJITIRToONNX:
    """Abstract base class for test cases.

    Intentionally not a sub-class of unittest.TestCase so that unittest / pytest
    don't run it directly. unitest.TestCase is mixed in as another base class when
    creating concrete sub-types. See MakeTestCase().
    """

    opset_version = -1  # Sub-classes must override
    ort_providers = ["CPUExecutionProvider"]
    check_shape = True
    check_dtype = True

    def run_test(self, graph_ir, example_inputs):
        graph = torch._C.parse_ir(graph_ir)
        jit_outs = torch._C._jit_interpret_graph(graph, example_inputs)

        onnx_proto = _jit_graph_to_onnx_model(
            graph, torch.onnx.OperatorExportTypes.ONNX, self.opset_version
        )
        ort_sess = onnxruntime.InferenceSession(
            onnx_proto, providers=self.ort_providers
        )
        ort_outs = verification._run_ort(ort_sess, example_inputs)

        verification._compare_ort_pytorch_outputs(
<<<<<<< HEAD
            ort_outs, jit_outs, rtol=1e-3, atol=1e-7, acceptable_error_percentage=None
=======
            ort_outs,
            jit_outs,
            rtol=1e-3,
            atol=1e-7,
            check_shape=self.check_shape,
            check_dtype=self.check_dtype,
>>>>>>> d438e867
        )

    def test_example_ir(self):
        graph_ir = """
        graph(%1 : Float(2, 3),
              %2 : Float(2, 3)):
          %3 : int = prim::Constant[value=1]()
          %4 : Float(2, 3) = aten::add(%1, %2, %3)
          return (%4)
        """
        a = torch.randn(2, 3)
        b = torch.randn(2, 3)
        self.run_test(graph_ir, (a, b))

    def test_add_sub_with_graph_inputs(self):
        for op in ["add", "sub", "rsub"]:
            graph_ir = f"""
            graph(%1 : Float(2, 3),
                  %2 : Float(2, 3),
                  %3 : int):
              %4 : Float(2, 3) = aten::{op}(%1, %2, %3)
              return (%4)
            """
            a = torch.randn(2, 3)
            b = torch.randn(2, 3)
            self.run_test(graph_ir, (a, b, 2))

    def test_native_layer_norm(self):
        graph_ir = """
        graph(%x : Float(2, 3, 2),
              %w : Float(3, 2),
              %b : Float(3, 2)):
          %5 : int = prim::Constant[value=3]()
          %6 : int = prim::Constant[value=2]()
          %7 : int[] = prim::ListConstruct(%5, %6)
          %10 : float = prim::Constant[value=1.0000000000000001e-05]()
          %11 : Float(2, 3, 2), %12 : Float(2, 1, 1), %13 : Float(2, 1, 1) = aten::native_layer_norm(%x, %7, %w, %b, %10)
          return (%11, %12, %13)
        """
        x = torch.randn(2, 3, 2)
        w = torch.randn(3, 2)
        b = torch.randn(3, 2)
        self.run_test(graph_ir, (x, w, b))

    def test_convolution(self):
        graph_ir = """
        graph(%1 : Tensor,
              %2 : Tensor):
          %3 : NoneType = prim::Constant()
          %4 : int[] = prim::Constant[value=[1, 1]]()
          %5 : int[] = prim::Constant[value=[0, 0]]()
          %6 : bool = prim::Constant[value=0]()
          %7 : int = prim::Constant[value=1]()
          %8 : Tensor = aten::convolution(%1, %2, %3, %4, %5, %4, %6, %5, %7)
          return (%8)
        """
        x = torch.randn(8, 1, 5, 5)
        w = torch.randn(4, 1, 3, 3)
        self.run_test(graph_ir, (x, w))

    def test_log_softmax(self):
        graph_ir = """
        graph(%x: Tensor):
          %half_to_float: bool = prim::Constant[value=0]()
          %dim: int = prim::Constant[value=1]()
          %y = aten::_log_softmax(%x, %dim, %half_to_float)
          return (%y)
        """
        x = torch.randn(5, 2)
        self.run_test(graph_ir, (x,))

    @skipIfNoCuda
    def test_log_softmax_half_to_float(self):
        graph_ir = """
        graph(%x: Tensor):
          %half_to_float: bool = prim::Constant[value=1]()
          %dim: int = prim::Constant[value=1]()
          %y = aten::_log_softmax(%x, %dim, %half_to_float)
          return (%y)
        """
        x = torch.randn(5, 2).half().to("cuda")
        self.run_test(graph_ir, (x,))

    def test_native_dropout(self):
        graph_ir = """
        graph(%1 : Float(2, 3)):
          %2 : float = prim::Constant[value=0.0]()
          %training : bool = prim::Constant[value=1]()
          %3 : Tensor, %4 : Tensor = aten::native_dropout(%1, %2, %training)
          return (%3, %4)
        """
        a = torch.randn(2, 3)
        self.run_test(graph_ir, (a,))


def MakeTestCase(opset_version: int) -> type:
    name = f"TestJITIRToONNX_opset{opset_version}"
    return type(
        str(name),
        (common_utils.TestCase,),
        dict(_TestJITIRToONNX.__dict__, opset_version=opset_version),
    )


TestJITIRToONNX_opset14 = MakeTestCase(14)

if __name__ == "__main__":
    common_utils.run_tests()<|MERGE_RESOLUTION|>--- conflicted
+++ resolved
@@ -63,16 +63,13 @@
         ort_outs = verification._run_ort(ort_sess, example_inputs)
 
         verification._compare_ort_pytorch_outputs(
-<<<<<<< HEAD
-            ort_outs, jit_outs, rtol=1e-3, atol=1e-7, acceptable_error_percentage=None
-=======
             ort_outs,
             jit_outs,
             rtol=1e-3,
             atol=1e-7,
             check_shape=self.check_shape,
             check_dtype=self.check_dtype,
->>>>>>> d438e867
+            acceptable_error_percentage=None,
         )
 
     def test_example_ir(self):
