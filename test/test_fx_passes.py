# Owner(s): ["module: fx.passes"]

from dataclasses import dataclass
import operator
import logging

import torch
from torch.fx._symbolic_trace import symbolic_trace

from torch.fx.passes.infra.partitioner import CapabilityBasedPartitioner
from torch.fx.passes.operator_support import OperatorSupport
from torch.fx.passes.utils.fuser_utils import fuse_by_partitions
from torch.fx.passes.utils.matcher_utils import SubgraphMatcher

from torch.testing._internal.common_utils import run_tests, parametrize, instantiate_parametrized_tests
from torch.testing._internal.jit_utils import JitTestCase

logging.basicConfig(level=logging.WARNING)
logger = logging.getLogger(__name__)

class TestModule(torch.nn.Module):
    def __init__(self):
        super().__init__()
        self.linear = torch.nn.Linear(4, 4)
        self.linear2 = torch.nn.Linear(4, 4)
        self.param = torch.nn.Parameter(torch.rand(4, 4))

    def forward(self, a, b, c):
        add = a + b

        linear_1 = self.linear(add)

        add_1 = add + c
        add_2 = add_1 + self.param
        add_3 = add_1 + linear_1
        add_4 = add_2 + add_3

        linear_2 = self.linear2(add_4)

        add_5 = linear_2 + add_4
        add_6 = add_5 + a
        relu = add_6.relu()

        return add_4, add_6, relu

class TestPartitionFunctions:
    @staticmethod
    def forward1(a, b, c):
        add = a + b
        add_1 = add + b
        add_2 = add_1 + c
        relu_1 = add_2.relu()
        add_3 = add_1 + add_2
        add_4 = add_1 + relu_1 + add_3
        relu_2 = add_4.relu()
        add_5 = relu_2 + add_4
        add_6 = add_5 + add_4
        return add_4, add_6

    @staticmethod
    def forward2(a, b, _):
        add = a + b
        add_1 = add + b
        relu_1 = add_1.relu()  # blocked by this
        add_3 = add_1 + relu_1
        add_4 = add_1 + add_3
        return add_4, add_1

    @staticmethod
    def forward3(a, b, c):
        add = a + b
        add_1 = a + c
        add_2 = b + c
        return add, add_1, add_2

    @staticmethod
    def forward4(a, b, c):
        add = a + b
        add_1 = a + c
        add_2 = b + c
        return torch.where(add > 0, add_1, add_2)

    @staticmethod
    def forward5(a, b, c):
        # add should be fused right branch, as left branch is not supported
        add = a + 1
        # left branch
        relu = add.relu()
        # right branch
        add_1 = add + 2
        return relu, add_1

    @staticmethod
    def forward6(a, b, c):
        # add should have its own partition, as neither branchs are supported
        add = a + 1
        # left branch
        relu = add.relu()
        # right branch
        relu_1 = add.relu()
        return relu, relu_1

    @staticmethod
    def forward7(a, b, c):
        # both branches are supported, all adds should be fused together
        add = a + 1
        # left branch
        add_1 = add + 2
        # right branch is larger
        add_2 = add + 1
        add_3 = add_2 + 1
        return add_3, add_1

    @staticmethod
    def forward8(a, b, c):
        # both branches are in the same partition, add should join the same partition
        add = a + 1
        # left branch
        add_1 = add + 2
        # right branch
        add_2 = add + 1
        # left and right branch merges
        add_3 = add_2 + add_1

        return add_3

    @staticmethod
    def forward9(a, b, c):
        add = a + 1
        # branch 1
        add_1 = add + 1
        # branch 2
        add_2 = add + 1
        # branch_3
        add_3 = add + 1
        out = torch.stack([add_1, add_2, add_3])
        return out

    @staticmethod
    def forward10(a, b, c):
        add = a + 1
        # branch 1
        add_1 = add + 1
        # branch 2
        add_2 = add + 1
        # branch 3: depends on branch 2
        add_3 = add + add_2
        out = torch.stack([add_1, add_2, add_3])
        return out

    @staticmethod
    def forward11(a, b, c):
        add = a + 1
        # branch 1
        add_1 = add.relu()
        # branch 2 depends on branch 1
        add_2 = add + add_1
        # branch 3
        add_3 = add.relu()
        out = torch.stack([add_1, add_2, add_3])
        return out

# A mock OperatorSupport class, where only operator.add is supported
class MockOperatorSupport(OperatorSupport):
    def is_node_supported(self, submodules, node: torch.fx.Node) -> bool:
        return node.op == "call_function" and node.target in {operator.add}


@instantiate_parametrized_tests
class TestFXGraphPasses(JitTestCase):

    @parametrize("fn, expected_partition", [
        (TestPartitionFunctions.forward1, [["add_7", "add_6"], ["add_5", "add_4", "add_3"], ["add_2", "add_1", "add"]]),
        (TestPartitionFunctions.forward2, [["add_3", "add_2"], ["add_1", "add"]]),

        # 2 branches cases
        (TestPartitionFunctions.forward5, [["add_1", "add"]]),
        (TestPartitionFunctions.forward6, [["add"]]),
        (TestPartitionFunctions.forward7, [["add_3", "add_2", "add", "add_1"]]),
        (TestPartitionFunctions.forward8, [["add_3", "add_2", "add", "add_1"]]),

        # 3 branch cases
        (TestPartitionFunctions.forward9, [['add_3', 'add_2', 'add_1', 'add']]),
        (TestPartitionFunctions.forward10, [['add_3', 'add_2', 'add', 'add_1']]),
        (TestPartitionFunctions.forward11, [['add_1'], ['add']]),
    ])
    def test_partitioner(self, fn, expected_partition):
        traced = symbolic_trace(fn)

        supported_ops = MockOperatorSupport()
        partitioner = CapabilityBasedPartitioner(traced, supported_ops, allows_single_node_partition=True)
        partitions = partitioner.propose_partitions()

        partitions_name = [[node.name for node in partition.nodes] for partition in partitions]
        assert len(partitions_name) == len(expected_partition)
        for i in range(len(partitions_name)):
            assert set(partitions_name[i]) == set(expected_partition[i])

        fused_graph = partitioner.fuse_partitions(partitions)

        a, b, c = torch.rand(4), torch.rand(4), torch.rand(4)

        expected = fn(a, b, c)
        result = fused_graph(a, b, c)
        torch.testing.assert_close(expected, result)


    @parametrize("fn, expected_partition", [
        # horizontal fusion without a common downstream node, not supported yet
        (TestPartitionFunctions.forward3, [["add_2", "add_1", "add"]]),
        # horizontal fusion with a common downstream node, not supported yet
        (TestPartitionFunctions.forward4, [["add_2", "add_1", "add"]]),
    ])
    def test_partitioner_xfail(self, fn, expected_partition):
        traced = symbolic_trace(fn)

        supported_ops = MockOperatorSupport()
        partitioner = CapabilityBasedPartitioner(traced, supported_ops, allows_single_node_partition=True)
        partitions = partitioner.propose_partitions()

        partitions_name = [[node.name for node in partition.nodes] for partition in partitions]
        with self.assertRaises(Exception):
            assert len(partitions_name) == len(expected_partition)

    @parametrize("partition", [
        [['add', 'add_1'], ['add_5', 'add_6']],
        [['add', 'add_1', 'add_2']],  # vertical fusion
        [['add_2', 'add_3']],         # horizontal fusion
        [['add_3', 'add_4']],
        [['add_6', 'add_5']],     # arbitray node order
        [['add_4', 'add_1', 'add_3', 'add_2']],           # arbitray node order
        [['add_5', 'add_6'], ['add_1', 'add_2', 'add_3', 'add_4']],  # arbitray partition order
        [['add_5', 'linear2']],   # includes call_function + call_module node
        [['add_6', 'relu']],   # includes call_function + call_module node
        [['param', 'add_2']],   # includes get_attr + call_module nodes
        [['param', 'add_1', 'linear']],   # includes get_attr + call_function + call_module nodes
        [["add", "linear", "add_1", "param", "add_2", "add_3", "add_4", "linear2", "add_5", "add_6", "relu"]],  # full graph
    ])
    def test_fuser_util(self, partition):
        m = TestModule()
        gm = symbolic_trace(m)

        nodes_by_name = {node.name : node for node in gm.graph.nodes}

        partitions = []
        for node_names in partition:
            partitions.append([nodes_by_name[name] for name in node_names])

        fused_graph = fuse_by_partitions(gm, partitions)

        a, b, c = torch.rand(4), torch.rand(4), torch.rand(4)

        expected = m(a, b, c)
        result = fused_graph(a, b, c)

        torch.testing.assert_close(expected, result)

    @parametrize("partition", [
        [['add', 'add_1'], ['add_1', 'add_5', 'add_6']],  # add_1 exists in multiple partitions
        [['add', 'add_1', 'add_3']],    # invalid partition: circular dependency
        [['add_4', 'add_5']],    # invalid partition: circular dependency
        [['relu', 'add_5']],    # invalid partition: circular dependency
    ])
    def test_fuser_util_xfail(self, partition):
        m = TestModule()
        gm = symbolic_trace(m)

        nodes_by_name = {node.name : node for node in gm.graph.nodes}

        partitions = []
        for node_names in partition:
            partitions.append([nodes_by_name[name] for name in node_names])

        with self.assertRaises(Exception):
            fuse_by_partitions(gm, partitions)

@dataclass
class TestCase:
    match_output: bool
    match_placeholder: bool
    num_matches: int
    remove_overlapping_matches: bool = True

class SingleNodePattern:
    @staticmethod
    def forward(x):
        val = torch.neg(x)
        return torch.add(val, val)

    @staticmethod
    def pattern(a):
        return torch.neg(a)

    test_cases = [
        # match_output, match_placeholder, num_matches
        TestCase(False, False, 1),
        TestCase(True, False, 0),
        TestCase(False, True, 1),
        TestCase(True, True, 0)
    ]
class SimplePattern:
    @staticmethod
    def forward(x, w1, w2):
        m1 = torch.cat([w1, w2]).sum()
        m2 = torch.cat([w2, w1]).sum()
        m3 = torch.cat([m1, m2]).sum()
        return x + torch.max(m1) + torch.max(m2) + m3

    @staticmethod
    def pattern(a, b):
        return torch.cat([a, b]).sum()

    test_cases = [
        # match_output, match_placeholder, num_matches
        TestCase(False, False, 3),
        TestCase(True, False, 0),
        TestCase(False, True, 2),
        TestCase(True, True, 0)
    ]

class SimpleFullGraphMatching:
    @staticmethod
    def forward(x):
        a = torch.neg(x)
        return torch.add(a, a)

    @staticmethod
    def pattern(x):
        a = torch.neg(x)
        return torch.add(a, a)

    test_cases = [
        # match_output, match_placeholder, num_matches
        TestCase(False, False, 1),
        TestCase(True, False, 1),
        TestCase(False, True, 1),
        TestCase(True, True, 1)
    ]

class DiamondShapePatternTestCase:
    @staticmethod
    def forward(x):
        a = torch.neg(x)

        a = a.relu()
        left = a.sigmoid()
        right = a.relu()
        out = left + right

        return out

    @staticmethod
    def pattern(a):
        a = a.relu()
        left = a.sigmoid()
        right = a.relu()
        out = left + right
        return out

    test_cases = [
        # match_output, match_placeholder, num_matches
        TestCase(False, False, 1),
        TestCase(True, False, 1),
        TestCase(False, True, 0),
        TestCase(True, True, 0)
    ]

class NonFullyContainedMatches:
    @staticmethod
    def forward(x, w1, w2, b1, b2):
        # fully contained matched subgraph
        m1 = torch.cat([w1, w2])
        m2 = torch.cat([x, b2])
        t0 = torch.addmm(b1, m1, m2.t())
        t0_sum = torch.sum(t0)   # use of t0 is not leaking

        # leaking matched subgraph, m3 is leaked
        m3 = torch.cat([w1, w2])
        m4 = torch.cat([x, b2])
        t1 = torch.addmm(b1, m3, m4.t())
        m3_sum = torch.sum(m3)

        return t0_sum, m3_sum

    @staticmethod
    def pattern(x, w1, w2, b1, b2):
        m1 = torch.cat([w1, w2])
        m2 = torch.cat([x, b2])
        return torch.addmm(b1, m1, m2.t())

    test_cases = [
        # match_output, match_placeholder, num_matches
        TestCase(False, False, 1),

        TestCase(True, False, 0),

        TestCase(False, True, 1),     # leaked used of placeholder is not leaking
    ]

class ChainRepeatedPattern:
    @staticmethod
    def forward(x):
        x = torch.sigmoid(x)
        x = torch.sigmoid(x)
        x = torch.sigmoid(x)
        return torch.sigmoid(x)

    @staticmethod
    def pattern(x):
        return torch.sigmoid(torch.sigmoid(x))

    test_cases = [
        # match_output, match_placeholder, num_matches
        TestCase(False, False, 3, remove_overlapping_matches=False),
        TestCase(False, False, 2, remove_overlapping_matches=True),
        TestCase(True, False, 1),
        TestCase(False, True, 1),
        TestCase(True, True, 0)
    ]

class QuantizationModel:
    @staticmethod
    def forward(x):
        x += 3
        x = x.dequantize()
        x = torch.sigmoid(x)
        x = x.to(torch.float16)
        return x

    @staticmethod
    def pattern(x):
        x = x.dequantize()
        x = torch.sigmoid(x)
        x = x.to(torch.float16)
        return x

    test_cases = [
        # match_output, match_placeholder, num_matches
        TestCase(False, False, 1),
        TestCase(True, False, 1),
        TestCase(False, True, 0),
        TestCase(True, True, 0)
    ]

class MultipleOutputsWithDependency:
    @staticmethod
    def forward(x):
        y = x.relu()
        z = y.sigmoid()
        return z, y

    @staticmethod
    def pattern(a):
        b = a.relu()
        c = b.sigmoid()
        return b, c     # outputs have data dependency

    test_cases = [
        # match_output, match_placeholder, num_matches
        TestCase(False, False, 1),
        TestCase(True, False, 0),
        TestCase(False, True, 1),
        TestCase(True, True, 0)
    ]

class MultipleOutputsWithoutDependency:
    @staticmethod
    def forward(x):
        x = x + 1

        # target subgraph to match
        x = x.relu()
        z = x.sum()
        y = x.sigmoid()

        out = y.sigmoid() + z.sum()
        return out

    @staticmethod
    def pattern(a):
        a = a.relu()
        b = a.sigmoid()
        c = a.sum()
        return b, c

    test_cases = [
        # match_output, match_placeholder, num_matches
        TestCase(False, False, 1),
        TestCase(True, False, 0),
        TestCase(False, True, 0),
        TestCase(True, True, 0)
    ]

class MultipleOutputsMultipleOverlappingMatches:
    @staticmethod
    def forward(x):
        x = x + 1

        # target subgraph to match
        x = x.relu()
        z = x.sum()
        z1 = x.sum()
        y = x.sigmoid()
        y1 = x.sigmoid()

        return z + z1 + y + y1

    @staticmethod
    def pattern(a):
        a = a.relu()
        b = a.sigmoid()
        c = a.sum()
        return a, b, c

    test_cases = [
        # match_output, match_placeholder, num_matches
        TestCase(False, False, 4, remove_overlapping_matches=False),
        TestCase(False, False, 1, remove_overlapping_matches=True),
    ]

class MultipleOutputsMultipleNonOverlappingMatches:
    @staticmethod
    def forward(x):
        x = x + 1

        # target subgraph to match
        x = x.relu()
        z = x.sum()
        y = x.sigmoid()

        x = x.relu()
        z1 = x.sum()
        y1 = x.sigmoid()

        return z + z1 + y + y1

    @staticmethod
    def pattern(a):
        a = a.relu()
        b = a.sigmoid()
        c = a.sum()
        return b, c

    test_cases = [
        # match_output, match_placeholder, num_matches
        TestCase(False, False, 1),
    ]

class MultipleOutputsIdenticalAnchor:
    @staticmethod
    def forward(x):
        x = x + 1

        # target subgraph to match
        x = x.relu()
        y = x.sigmoid()
        y1 = x.sigmoid()

        return y, y1

    @staticmethod
    def pattern(a):
        a = a.relu()
        b = a.sigmoid()
        b1 = a.sigmoid()
        return b, b1

    test_cases = [
        # match_output, match_placeholder, num_matches
        # (False, False, 2),  # FIXME: currently still matches to 2, should fix to 1
        TestCase(True, False, 1),
        TestCase(False, True, 0),
    ]

<<<<<<< HEAD
class PatternWithRegexAny:
    @staticmethod
    def forward(x):
        x = x.relu()
        x = x.sigmoid()

        y = x.relu()
        y = y + 1

        z = y.relu()
        z = z.relu()

        return z

    @staticmethod
    def pattern(a):
        y = a.relu()
        z = torch.ops.regex.any(y)
        return z

    test_cases = [
        # match_output, match_placeholder, num_matches
        TestCase(False, False, 3),
        TestCase(True, False, 1),
        TestCase(False, True, 1),
        TestCase(True, True, 0)
    ]

class PatternWithRegexOneof:
    @staticmethod
    def forward(x):
        x = x.relu()
        x = x.sigmoid()

        y = x.relu()
        y = y + 1

        z = y.relu()
        z = z.relu()

        return z

    @staticmethod
    def pattern(a):
        y = a.relu()
        z = torch.ops.regex.oneof(y, ops=["relu", "sigmoid"])
        return z

    test_cases = [
        # match_output, match_placeholder, num_matches
        TestCase(False, False, 2),
        TestCase(True, False, 1),
        TestCase(False, True, 1),
        TestCase(True, True, 0)
    ]

=======

class MultipleOutputsHorizontalPattern:
    @staticmethod
    def forward(x):
        x = x + 1

        # target subgraph to match
        y1 = x.relu()
        y2 = x.sigmoid()

        return y1, y2

    @staticmethod
    def pattern(a):
        b1 = a.relu()
        b2 = a.sigmoid()

        return b1, b2

    test_cases = [
        # match_output, match_placeholder, num_matches
        TestCase(False, False, 1),
        TestCase(True, False, 1),
        TestCase(False, True, 0),
        TestCase(True, True, 0)
    ]


>>>>>>> e04333f8
@instantiate_parametrized_tests
class TestFXMatcherUtils(JitTestCase):

    @parametrize("test_model", [
        SingleNodePattern,
        SimplePattern,
        SimpleFullGraphMatching,
        DiamondShapePatternTestCase,
        NonFullyContainedMatches,
        ChainRepeatedPattern,
        QuantizationModel,
        MultipleOutputsWithDependency,
        MultipleOutputsWithoutDependency,
        MultipleOutputsMultipleOverlappingMatches,
        MultipleOutputsMultipleNonOverlappingMatches,
        MultipleOutputsIdenticalAnchor,
<<<<<<< HEAD
        PatternWithRegexAny,
        PatternWithRegexOneof,
=======
        MultipleOutputsHorizontalPattern
>>>>>>> e04333f8
    ])
    def test_subgraph_matcher(self, test_model):
        traced = symbolic_trace(test_model.forward)
        pattern_traced = symbolic_trace(test_model.pattern)

        for test_case in test_model.test_cases:

            matcher = SubgraphMatcher(pattern_traced.graph,
                                      match_output=test_case.match_output,
                                      match_placeholder=test_case.match_placeholder,
                                      remove_overlapping_matches=test_case.remove_overlapping_matches)
            matches = matcher.match(traced.graph)

            assert len(matches) == test_case.num_matches

            for match in matches:
                for node in pattern_traced.graph.nodes:
                    if not test_case.match_placeholder and node.op == "placeholder":
                        continue
                    if not test_case.match_output and node.op == "output":
                        continue
                    assert node in match.nodes_map


if __name__ == "__main__":
    run_tests()<|MERGE_RESOLUTION|>--- conflicted
+++ resolved
@@ -572,8 +572,33 @@
         TestCase(False, True, 0),
     ]
 
-<<<<<<< HEAD
-class PatternWithRegexAny:
+class MultipleOutputsHorizontalPattern:
+    @staticmethod
+    def forward(x):
+        x = x + 1
+
+        # target subgraph to match
+        y1 = x.relu()
+        y2 = x.sigmoid()
+
+        return y1, y2
+
+    @staticmethod
+    def pattern(a):
+        b1 = a.relu()
+        b2 = a.sigmoid()
+
+        return b1, b2
+
+    test_cases = [
+        # match_output, match_placeholder, num_matches
+        TestCase(False, False, 1),
+        TestCase(True, False, 1),
+        TestCase(False, True, 0),
+        TestCase(True, True, 0)
+    ]
+
+class PatternWithPseudoAny:
     @staticmethod
     def forward(x):
         x = x.relu()
@@ -590,7 +615,7 @@
     @staticmethod
     def pattern(a):
         y = a.relu()
-        z = torch.ops.regex.any(y)
+        z = torch.ops.pseudo.any(y)
         return z
 
     test_cases = [
@@ -601,24 +626,24 @@
         TestCase(True, True, 0)
     ]
 
-class PatternWithRegexOneof:
+class PatternWithPseudoOneof:
     @staticmethod
     def forward(x):
         x = x.relu()
-        x = x.sigmoid()
+        x = torch.sigmoid(x)
+
+        z = x.relu()
+        z = torch.relu(z)
 
         y = x.relu()
         y = y + 1
 
-        z = y.relu()
-        z = z.relu()
-
-        return z
+        return y
 
     @staticmethod
     def pattern(a):
         y = a.relu()
-        z = torch.ops.regex.oneof(y, ops=["relu", "sigmoid"])
+        z = torch.ops.pseudo.oneof(y, targets=["torch.sigmoid", "operator.add"])
         return z
 
     test_cases = [
@@ -629,36 +654,6 @@
         TestCase(True, True, 0)
     ]
 
-=======
-
-class MultipleOutputsHorizontalPattern:
-    @staticmethod
-    def forward(x):
-        x = x + 1
-
-        # target subgraph to match
-        y1 = x.relu()
-        y2 = x.sigmoid()
-
-        return y1, y2
-
-    @staticmethod
-    def pattern(a):
-        b1 = a.relu()
-        b2 = a.sigmoid()
-
-        return b1, b2
-
-    test_cases = [
-        # match_output, match_placeholder, num_matches
-        TestCase(False, False, 1),
-        TestCase(True, False, 1),
-        TestCase(False, True, 0),
-        TestCase(True, True, 0)
-    ]
-
-
->>>>>>> e04333f8
 @instantiate_parametrized_tests
 class TestFXMatcherUtils(JitTestCase):
 
@@ -675,12 +670,9 @@
         MultipleOutputsMultipleOverlappingMatches,
         MultipleOutputsMultipleNonOverlappingMatches,
         MultipleOutputsIdenticalAnchor,
-<<<<<<< HEAD
-        PatternWithRegexAny,
-        PatternWithRegexOneof,
-=======
-        MultipleOutputsHorizontalPattern
->>>>>>> e04333f8
+        MultipleOutputsHorizontalPattern,
+        PatternWithPseudoAny,
+        PatternWithPseudoOneof,
     ])
     def test_subgraph_matcher(self, test_model):
         traced = symbolic_trace(test_model.forward)
