--- conflicted
+++ resolved
@@ -9,11 +9,7 @@
 from torch.testing import make_tensor
 from torch.testing._internal.common_utils import TestCase, run_tests, skipIfRocm, do_test_dtypes, \
     do_test_empty_full, load_tests, TEST_NUMPY, TEST_SCIPY, IS_WINDOWS, gradcheck, coalescedonoff, \
-<<<<<<< HEAD
-    DeterministicGuard, first_sample, TEST_WITH_ROCM
-=======
-    DeterministicGuard, first_sample, TEST_WITH_CROSSREF
->>>>>>> dcf51885
+    DeterministicGuard, first_sample, TEST_WITH_ROCM, TEST_WITH_CROSSREF
 from torch.testing._internal.common_cuda import TEST_CUDA, _get_torch_cuda_version
 from numbers import Number
 from typing import Dict, Any
