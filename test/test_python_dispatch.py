# Owner(s): ["module: __torch_dispatch__"]

import tempfile
import torch
from copy import deepcopy
from torch.library import Library
from torch.cuda.jiterator import _create_jit_fn
import unittest
from torch.testing._internal.common_utils import TestCase, run_tests, TEST_WITH_ROCM, IS_WINDOWS
from torch.utils._mode_utils import no_dispatch, find_outermost_mode, all_same_mode, all_same_mode_scope
from torch.testing._internal.logging_tensor import LoggingTensor, LoggingTensorReentrant, LoggingTensorMode, \
    log_input, capture_logs, capture_logs_with_logging_tensor_mode
from torch.utils._pytree import tree_map
from torch.utils._python_dispatch import enable_torch_dispatch_mode, push_torch_dispatch_mode, TorchDispatchMode

import logging
from functools import partial


class TestPythonRegistration(TestCase):
    def test_override_aten_ops_with_multiple_libraries(self) -> None:
        x = torch.tensor([1, 2])
        my_lib1 = Library("aten", "IMPL")
        my_lib2 = Library("aten", "IMPL")

        # Example 1
        def my_neg(*args, **kwargs):
            return args[0]._neg_view()

        # Now we are secretly making the operator a view op so autograd needs to know how
        # to handle it
        my_lib1.impl('neg', my_neg, "AutogradCPU")

        self.assertTrue(torch.neg(x).is_neg())

        # RuntimeError: impl("aten::neg", ...):
        # Explicitly provided namespace (aten) in operator name does not match ...
        with self.assertRaisesRegex(RuntimeError, "operator name does not match namespace"):
            my_lib3 = Library("foo", "DEF")
            my_lib3.define("neg(Tensor self) -> Tensor")
            my_lib3.impl(torch.ops.aten.neg.default, my_neg, "AutogradCPU")
            del my_lib3

        # Example 2
        def my_mul(*args, **kwargs):
            return torch.zeros_like(args[0])

        # torch.ops.aten.mul.Tensor
        my_lib2.impl("aten::mul.Tensor", my_mul, "ZeroTensor")

        y = torch._efficientzerotensor(2)
        self.assertFalse(torch.mul(x, y)._is_zerotensor())

        # Assert that a user can't override the behavior of a (ns, op, dispatch_key)
        # combination if someone overrided the behavior for the same before them
        with self.assertRaisesRegex(RuntimeError, 'already a kernel registered from python'):
            my_lib2.impl(torch.ops.aten.mul.Tensor, my_mul, "ZeroTensor")

        del my_lib1

        # Validate that lib2 is not affected by removing lib1
        self.assertFalse(torch.mul(x, y)._is_zerotensor())

        del my_lib2

        # Validate that the old behavior is restored for neg and mul
        self.assertFalse(torch.neg(x).is_neg())
        self.assertTrue(torch.mul(x, y)._is_zerotensor())

    def test_error_if_fn_not_callable(self):
        with self.assertRaisesRegex(TypeError, "Input function is required to be a callable"):
            my_lib = Library("aten", "IMPL")
            my_lib.impl(torch.ops.aten.neg.default, [], "AutogradCPU")

    def test_override_cpu_sum(self) -> None:
        # Example 1
        run = [False]

        def my_sum(*args, **kwargs):
            run[0] = True
            return args[0]

        my_lib1 = Library("aten", "IMPL")
        my_lib1.impl('aten::sum', my_sum, "CPU")
        x = torch.tensor([1, 2])
        self.assertEqual(torch.sum(x), x)
        self.assertTrue(run[0])
        del my_lib1
        # Validate that the old behavior is restored for sum
        self.assertEqual(torch.sum(x), torch.tensor(3))

    def test_override_cuda_with_jiterator(self) -> None:
        def override_where_cuda() -> None:
            # Example 1: Invert the behavior of where's condition input
            not_where_code_string = '''
            template <typename T> T inverted_where(bool cond, T a, T b){
                return !cond ? a : b;
            }
            '''
            jitted_where = _create_jit_fn(not_where_code_string)

            CALLED = [False]

            def inverted_where(*args, **kwargs):
                CALLED[0] = True
                return jitted_where(*args, **kwargs)

            # overriding where's cuda kernel with Jiterator generated kernel
            my_lib = Library("aten", "IMPL")
            my_lib.impl('aten::where.self', inverted_where, "CUDA")

            device = 'cuda'
            cond = torch.tensor([True, True, False], device=device, dtype=torch.bool)
            x = torch.tensor([1, 2, 3], device=device)
            y = torch.tensor([-1, -2, -3], device=device)

            self.assertEqual(torch.where(cond, x, y), torch.tensor([-1, -2, 3]))
            self.assertTrue(CALLED[0])
            del my_lib

            # behavior restored after deregistration
            self.assertEqual(torch.where(cond, x, y), torch.tensor([1, 2, -3]))

        def override_gelu_cuda() -> None:
            # Example 2: Use relu to approximate gelu for faster compute
            fastest_gelu_code_string = '''
            template <typename T> T fast_gelu(T a){
                return a > 0 ? a : 0;
            }
            '''
            jitted_gelu = _create_jit_fn(fastest_gelu_code_string)

            CALLED = [False]

            def fast_gelu(*args, **kwargs):
                CALLED[0] = True
                return jitted_gelu(*args, **kwargs)

            # overriding gelu's cuda kernel with Jiterator generated relu kernel
            my_lib = Library("aten", "IMPL")
            my_lib.impl('aten::gelu', fast_gelu, "CUDA")

            x = torch.rand([3, 3], device='cuda', dtype=torch.float)
            self.assertEqual(torch.nn.functional.gelu(x), torch.nn.functional.relu(x))
            self.assertTrue(CALLED[0])
            del my_lib

            # behavior restored after deregistration
            self.assertNotEqual(torch.nn.functional.gelu(x), torch.nn.functional.relu(x))

        def override_exp_cuda() -> None:
            # Example 3: Preventing exp from exploding for float16
            clipped_exp_code_string = '''
            template <typename T> T clipped_exp(T a){
                return a > T(10.0) ? T(22026.4657948) : exp(a);
            }
            '''
            jitted_exp = _create_jit_fn(clipped_exp_code_string)

            CALLED = [False]

            def clipped_exp(*args, **kwargs):
                CALLED[0] = True
                return jitted_exp(*args, **kwargs)

            # overriding exp's cuda kernel with clipped_exp kernel
            my_lib = Library("aten", "IMPL")
            my_lib.impl('aten::exp', clipped_exp, "CUDA")

            x = torch.tensor([0.0, 100.0], device='cuda', dtype=torch.float16)
            self.assertEqual(torch.exp(x), torch.tensor([1.0, 22026.4657948], dtype=torch.float16))
            self.assertTrue(CALLED[0])
            del my_lib

            # behavior restored after deregistration
            self.assertEqual(torch.exp(x), torch.tensor([1.0, torch.inf], dtype=torch.float16))

        def override_add_cuda() -> None:
            # Example 4: simulate a hardware bug, where the adder is always off by 1
            buggy_add_code_string = '''
            template <typename T> T buggy_add(T a, T b){
                return a + b + T(1);
            }
            '''
            jitted_add = _create_jit_fn(buggy_add_code_string)

            CALLED = [False]

            def buggy_add(*args, **kwargs):
                CALLED[0] = True
                return jitted_add(*args, **kwargs)

            my_lib = Library("aten", "IMPL")
            my_lib.impl('aten::add.Tensor', buggy_add, "CUDA")

            x_cpu = torch.rand([3, 3], device='cpu')
            y_cpu = torch.rand([3], device='cpu')

            x_cuda = x_cpu.cuda()
            y_cuda = y_cpu.cuda()

            self.assertEqual(x_cuda + y_cuda, x_cpu + y_cpu + 1)
            self.assertTrue(CALLED[0])
            del my_lib

            # behavior restored after deregistration
            self.assertEqual(x_cuda + y_cuda, x_cpu + y_cpu)

        if torch.cuda.is_available() and not TEST_WITH_ROCM:
            override_where_cuda()
            override_gelu_cuda()
            override_exp_cuda()
            override_add_cuda()

    def test_extend_library_with_dispatch_key_arg(self):
        def my_sum(*args, **kwargs):
            return args[0]
        my_lib1 = Library("aten", "IMPL", dispatch_key="CPU")

        # RuntimeError: Explicitly provided dispatch key (Conjugate) is
        # inconsistent with the dispatch key of the enclosing TORCH_LIBRARY_IMPL block
        with self.assertRaisesRegex(RuntimeError, "inconsistent with the dispatch key"):
            my_lib1.impl('sum', my_sum, "Conjugate")
        my_lib1.impl('aten::sum', my_sum)
        x = torch.tensor([1, 2])
        self.assertEqual(torch.sum(x), x)
        del my_lib1

    def test_create_new_library(self) -> None:
        my_lib1 = Library("foo", "DEF")

        my_lib1.define("sum(Tensor self) -> Tensor")

        # Example 1
        @torch.library.impl(my_lib1, "sum", "CPU")
        def my_sum(*args, **kwargs):
            return args[0]

        x = torch.tensor([1, 2])
        self.assertEqual(torch.ops.foo.sum(x), x)

        my_lib2 = Library("foo", "IMPL")

        # Example 2
        @torch.library.impl(my_lib2, torch.ops.foo.sum.default, "ZeroTensor")
        def my_sum_zt(*args, **kwargs):
            if args[0]._is_zerotensor():
                return torch._efficientzerotensor(args[0].shape)
            else:
                return args[0]

        y = torch._efficientzerotensor(3)
        self.assertTrue(torch.ops.foo.sum(y)._is_zerotensor())
        self.assertEqual(torch.ops.foo.sum(x), x)

        del my_lib2
        del my_lib1

    @unittest.skipIf(IS_WINDOWS, "Skipped under Windows")
    def test_alias_analysis(self):
        def test_helper(alias_analysis=""):
            my_lib1 = Library("foo", "DEF")

            called = [0]

            @torch.library.define(my_lib1, "_op() -> None", alias_analysis=alias_analysis)
            def _op(*args, **kwargs):
                called[0] += 1

            @torch.jit.script
            def _test():
                torch.ops.foo._op()

            assert "foo::_op" in str(_test.graph)

        with self.assertRaises(AssertionError):
            test_helper("")  # alias_analysis="FROM_SCHEMA"

        test_helper("CONSERVATIVE")


class TestPythonDispatch(TestCase):
    def test_basic(self) -> None:
        with capture_logs() as logs:
            x = LoggingTensor(torch.tensor([3.0]), requires_grad=True)
            log_input("x", x)
            y = x * x
            saved_x = y.grad_fn._saved_self
            grad_y = LoggingTensor(torch.tensor([1.0]))
            log_input("grad_y", grad_y)
            g, = torch.autograd.grad((y,), (x,), (grad_y,))

        self.assertEqual(g.elem, torch.tensor([6.0]))
        with torch.no_grad():
            self.assertEqual(saved_x, x)
            self.assertEqual(saved_x._version, x._version)
            x.add_(2)
            self.assertEqual(saved_x, x)
            # TODO: figure out why broken
            # self.assertEqual(saved_x._version, x._version)
        self.assertExpectedInline('\n'.join(logs), '''\
$0 = input('x')
$1 = torch._ops.aten.mul.Tensor($0, $0)
$2 = input('grad_y')
$3 = torch._ops.aten.mul.Tensor($2, $0)
$4 = torch._ops.aten.mul.Tensor($2, $0)
$5 = torch._ops.aten.add.Tensor($4, $3)''')

    def test_out(self) -> None:
        with capture_logs() as logs:
            x = LoggingTensor(torch.ones(1))
            y = LoggingTensor(torch.zeros(1))
            log_input("x", x)
            log_input("y", y)
            torch.abs(x, out=y)

        self.assertEqual(y.elem, torch.ones(1))
        # TODO: arguably this shouldn't pass and we should complain
        # that out isn't a kwarg
        self.assertExpectedInline('\n'.join(logs), '''\
$0 = input('x')
$1 = input('y')
$2 = torch._ops.aten.abs.out($0, out=$1)''')

    def test_kwarg_only(self) -> None:
        with capture_logs() as logs:
            x = LoggingTensor(torch.ones(1))
            y = LoggingTensor(torch.ones(1, 1))
            z = LoggingTensor(torch.ones(1))
            log_input("x", x)
            log_input("y", y)
            log_input("z", z)
            torch.addmv(x, y, z)
            torch.addmv(x, y, z, beta=1)
            torch.addmv(x, y, z, beta=2)
            torch.addmv(x, y, z, alpha=2)
            torch.addmv(x, y, z, beta=2, alpha=2)

        # The expectation is that beta/alpha don't show up when they're
        # defaulted.  This is even if the user explicitly specified it.
        self.assertExpectedInline('\n'.join(logs), '''\
$0 = input('x')
$1 = input('y')
$2 = input('z')
$3 = torch._ops.aten.addmv.default($0, $1, $2)
$4 = torch._ops.aten.addmv.default($0, $1, $2)
$5 = torch._ops.aten.addmv.default($0, $1, $2, beta=2)
$6 = torch._ops.aten.addmv.default($0, $1, $2, alpha=2)
$7 = torch._ops.aten.addmv.default($0, $1, $2, beta=2, alpha=2)''')

    def test_kwarg_only_and_positional_default(self) -> None:
        with capture_logs() as logs:
            x = LoggingTensor(torch.ones(1))
            y = LoggingTensor(torch.ones(1))
            log_input("x", x)
            log_input("y", y)
            torch.ops.aten.kl_div(x, y)
            torch.ops.aten.kl_div(x, y, 2)
            torch.ops.aten.kl_div(x, y, log_target=True)
            torch.ops.aten.kl_div(x, y, 2, log_target=True)

        # What we are testing here is that we omit reduction
        # if it is defaulted, even if a kwarg is set
        self.assertExpectedInline('\n'.join(logs), '''\
$0 = input('x')
$1 = input('y')
$2 = torch._ops.aten.kl_div.default($0, $1)
$3 = torch._ops.aten.kl_div.default($0, $1, 2)
$4 = torch._ops.aten.kl_div.default($0, $1, log_target=True)
$5 = torch._ops.aten.kl_div.default($0, $1, 2, log_target=True)''')

    def test_produce_real_type(self) -> None:
        with capture_logs() as logs:
            x = LoggingTensor(torch.ones(2, 2))
            log_input("x", x)
            x.to(dtype=torch.double)  # non-optional dtype
            torch.cumprod(x, 0, dtype=torch.double)  # optional dtype
            x[:, 1].contiguous(memory_format=torch.contiguous_format)  # optional memory format
            # There doesn't appear to be any layout signatures which are
            # triggerable using tensor subclasses (need to use a mode)

        self.assertExpectedInline('\n'.join(logs), '''\
$0 = input('x')
$1 = torch._ops.aten._to_copy.default($0, dtype=torch.float64)
$2 = torch._ops.aten.cumprod.default($0, 0, dtype=torch.float64)
$3 = torch._ops.aten.slice.Tensor($0, 0, 0, 9223372036854775807)
$4 = torch._ops.aten.select.int($3, 1, 1)
$5 = torch._ops.aten.clone.default($4, memory_format=torch.contiguous_format)''')

    def test_list_ret(self) -> None:
        # test all sequence types are permissible returns
        for list_type in (list, tuple):
            class A(torch._C._TensorBase):
                @staticmethod
                def __new__(cls, elem):
                    return torch.Tensor._make_subclass(cls, elem, elem.requires_grad)

                @classmethod
                def __torch_dispatch__(cls, func, types, args=(), kwargs=None):
                    if func.overloadpacket == torch.ops.aten.split:
                        with no_dispatch():
                            return list_type(torch.split(*args))
                    else:
                        raise AssertionError(f"unrecognized func: {func}")

            self.assertEqual(
                torch.split(A(torch.tensor([0, 1])), 2),
                torch.split(torch.tensor([0, 1]), 2)
            )

    def test_invalid_ret(self) -> None:
        # test invalid return gets reasonable error message
        class A(torch._C._TensorBase):
            @staticmethod
            def __new__(cls, elem):
                return torch.Tensor._make_subclass(cls, elem, elem.requires_grad)

            @classmethod
            def __torch_dispatch__(cls, func, types, args=(), kwargs=None):
                return "arf"

        # Wobbles depending on NDEBUG mode of pybind11
        self.assertRaisesRegex(
            RuntimeError, "Unable to cast", lambda: A(torch.zeros(1)).neg(),
        )
        self.assertRaisesRegexp(
            RuntimeError, "Unable to cast", lambda: A(torch.zeros(1)).detach(),
        )

    def test_detach_appears_twice_when_called_once(self) -> None:
        with capture_logs() as logs:
            x = LoggingTensor(torch.tensor([3.0]), requires_grad=True)
            log_input("x", x)
            x.detach()
        # FIXME: We actually want this to emit a single detach. However,
        # it currently emits two, for reasons unclear to us. Leaving
        # this test here to make sure we don't regress even further (it
        # would be bad if calling .detach() once emits 3+ detaches).
        self.assertExpectedInline('\n'.join(logs), '''\
$0 = input('x')
$1 = torch._ops.aten.detach.default($0)
$2 = torch._ops.aten.detach.default($1)''')

    def test_metadata_change_not_allowed(self) -> None:
        x = LoggingTensor(torch.ones(1))
        y = x.data
        self.assertIsInstance(y, LoggingTensor)
        self.assertRaises(RuntimeError, lambda: y.resize_(4))

    def test_storage(self) -> None:
        # For now, just make sure it doesn't crash.  Ideally, we should
        # return some virtual storage that is safe to work with
        x = LoggingTensor(torch.ones(1))
        self.assertRaises(RuntimeError, lambda: x.storage())

    def test_make_wrapper_subclass_noalloc(self) -> None:
        # This is ludicrously big (8TB) and this should pass because wrapper
        # subclasses don't allocate
        torch.Tensor._make_wrapper_subclass(LoggingTensor, (1000000000000,))

    def test_version(self) -> None:
        x = LoggingTensor(torch.ones(1))
        prev_vc = x._version
        x.detach().add_(2)
        cur_vc = x._version
        self.assertNotEqual(prev_vc, cur_vc)
        x.data.add_(2)
        self.assertEqual(cur_vc, x._version)

    def test_subclass_priority(self) -> None:
        class ErrorA(RuntimeError):
            pass

        class ErrorB(RuntimeError):
            pass

        # The big tests for code coverage are test_precedence_semantics in
        # test_overrides.py; this is just to make sure it is wired up at all
        # correctly for __torch_dispatch__
        class A(torch.Tensor):
            @staticmethod
            def __new__(cls, elem):
                return torch.Tensor._make_subclass(cls, elem, elem.requires_grad)

            @classmethod
            def __torch_dispatch__(cls, func, types, args=(), kwargs=None):
                raise ErrorA

        class B(A):
            @staticmethod
            def __new__(cls, elem):
                return torch.Tensor._make_subclass(cls, elem, elem.requires_grad)

            @classmethod
            def __torch_dispatch__(cls, func, types, args=(), kwargs=None):
                raise ErrorB

        self.assertRaises(ErrorA, lambda: torch.add(A(torch.empty(1)), A(torch.empty(1))))
        self.assertRaises(ErrorB, lambda: torch.add(A(torch.empty(1)), B(torch.empty(1))))
        self.assertRaises(ErrorB, lambda: torch.add(B(torch.empty(1)), A(torch.empty(1))))
        self.assertRaises(ErrorB, lambda: torch.add(B(torch.empty(1)), B(torch.empty(1))))

    def test_format(self) -> None:
        x = LoggingTensor(torch.ones(1))
        s1 = str(x)
        s2 = repr(x)
        s3 = f"{x}"
        self.assertExpectedInline(s1, """LoggingTensor(tensor([1.]))""")
        self.assertEqual(s1, s2)
        self.assertEqual(s1, s3)

    def test_custom_autograd(self) -> None:
        escape = [None]

        class Square(torch.autograd.Function):
            @staticmethod
            def forward(ctx, x):
                y = x ** 2
                ctx.save_for_backward(x)
                return y

            @staticmethod
            def backward(ctx, grad_output):
                assert isinstance(grad_output, LoggingTensor)
                x, = ctx.saved_tensors
                assert isinstance(x, LoggingTensor)
                escape[0] = x
                return grad_output * 2 * x

        with capture_logs() as logs:
            x = LoggingTensor(torch.ones(1), requires_grad=True)
            log_input("x", x)
            x.grad = LoggingTensor(torch.zeros(1))
            log_input("x.grad", x.grad)
            y = Square.apply(x)
            grad_output = LoggingTensor(torch.ones(1))
            log_input("grad_output", grad_output)
            y.backward(grad_output)

        with torch.no_grad():
            self.assertEqual(escape[0], x)
            self.assertEqual(escape[0]._version, x._version)
            # TODO: figure out why x.requires_grad = False doesn't
            # trigger an error for LoggingTensor
            x.add_(2)
            self.assertEqual(escape[0], x)
            # TODO: figure out why this is broken
            # self.assertEqual(escape[0]._version, x._version)

        self.assertExpectedInline('\n'.join(logs), '''\
$0 = input('x')
$1 = input('x.grad')
$2 = torch._ops.aten.pow.Tensor_Scalar($0, 2)
$3 = input('grad_output')
$4 = torch._ops.aten.mul.Tensor($3, 2)
$5 = torch._ops.aten.mul.Tensor($4, $0)
$6 = torch._ops.aten.add_.Tensor($1, $5)''')

    def test_subclass_creation(self):
        # Make sure these statements runs without error
        # In particular checking that when internal detach returns
        # subclasses, these are cleanly overwritten.
        class Foo(torch.Tensor):
            pass

        err_msg = "subclass Foo but.*already associated to a python object of type LoggingTensor"
        with self.assertRaisesRegex(RuntimeError, err_msg):
            a = torch.Tensor._make_subclass(Foo, LoggingTensor(torch.rand(2)))
        with self.assertRaisesRegex(RuntimeError, err_msg):
            b = LoggingTensor(torch.rand(2)).as_subclass(Foo)
        with self.assertRaisesRegex(RuntimeError, err_msg):
            Foo(LoggingTensor(torch.rand(2)))

        with self.assertRaisesRegex(TypeError, "Foo must define __torch_dispatch__"):
            torch.Tensor._make_wrapper_subclass(Foo, (2, 2))

    def test_new_ones(self) -> None:
        class MyTensor(torch.Tensor):
            __torch_function__ = torch._C._disabled_torch_function_impl

            @classmethod
            def __torch_dispatch__(cls, func, types, args=(), kwargs=None):
                return MyTensor(3)

        self.assertEqual(type(MyTensor(2).new_ones(3)), MyTensor)

    def test_like(self) -> None:
        class MyTensor(torch.Tensor):
            __torch_function__ = torch._C._disabled_torch_function_impl

            @classmethod
            def __torch_dispatch__(cls, func, types, args=(), kwargs=None):
                return MyTensor(3)

        for f in ["empty", "ones", "rand", "randn", "zeros"]:
            f_name = f + "_like"
            self.assertEqual(type(getattr(torch, f_name)(MyTensor(2))), MyTensor)

        self.assertEqual(type(torch.full_like(MyTensor(2), 1.)), MyTensor)
        self.assertEqual(type(torch.randint_like(MyTensor(2), high=3)), MyTensor)

    def test_make_wrapper_subclass_propagates_metadata(self) -> None:
        class WrapperTensor(torch.Tensor):
            elem: torch.Tensor

            __slots__ = ['elem']

            @staticmethod
            def __new__(cls, elem, *args, **kwargs):
                r = torch.Tensor._make_wrapper_subclass(  # type: ignore[attr-defined]
                    cls, elem.size(),
                    dtype=elem.dtype, layout=elem.layout,
                    device=elem.device, requires_grad=elem.requires_grad,
                    strides=elem.stride(), storage_offset=elem.storage_offset())
                r.elem = elem
                return r

            @classmethod
            def __torch_dispatch__(cls, func, types, args=(), kwargs=None):
                raise RuntimeError("NYI")

        # non-contiguous strides, non-zero storage offset
        x = torch.randn(4, 6).t().diagonal(offset=2)
        y = WrapperTensor(x)
        self.assertEqual(y.size(), x.size())
        self.assertEqual(y.stride(), x.stride())
        self.assertEqual(y.storage_offset(), x.storage_offset())

    def test_wrapper_subclass_serializes(self) -> None:
        with tempfile.TemporaryFile() as f:
            x = LoggingTensor(torch.randn(3))
            torch.save(x, f)
            f.seek(0)
            x_loaded = torch.load(f)
            self.assertTrue(type(x_loaded) is type(x))
            self.assertEqual(x.elem, x_loaded.elem)
            self.assertFalse(x is x_loaded)

    def test_deepcopy_wrapper_subclass(self) -> None:
        x = LoggingTensor(torch.randn(3))
        x_copy = deepcopy(x)
        self.assertTrue(type(x_copy) is type(x))
        self.assertEqual(x.elem, x_copy.elem)
        self.assertFalse(x is x_copy)

    def test_deepcopy_wrapper_subclass_with_clone_returning_different_type(self) -> None:

        class MyWrapperTensor(torch.Tensor):
            elem: torch.Tensor

            __slots__ = ['elem']

            @staticmethod
            def __new__(cls, elem, *args, **kwargs):
                r = torch.Tensor._make_wrapper_subclass(  # type: ignore[attr-defined]
                    cls, elem.size(),
                    dtype=elem.dtype, layout=elem.layout,
                    device=elem.device, requires_grad=elem.requires_grad,
                    strides=elem.stride(), storage_offset=elem.storage_offset())
                r.elem = elem
                return r

            @classmethod
            def __torch_dispatch__(cls, func, types, args=(), kwargs=None):
                if func.overloadpacket.__name__ == "clone":
                    # Return a plain tensor from clone().
                    return args[0].elem.clone()
                raise RuntimeError("NYI")

            # NB: The default Tensor.__torch_function__ implementation called for deepcopy
            # disables __torch_function__ by the time we get to clone(), so there is no need to
            # explicitly disable __torch_function__ for this subclass.

        x = MyWrapperTensor(torch.randn(3))
        with self.assertRaisesRegex(RuntimeError,
                                    "for which cloning returns another instance of the same subclass"):
            x_copy = deepcopy(x)

    def test_deepcopy_non_wrapper_subclass(self) -> None:

        # Ensure correct error is thrown for common error cases.
        class SubTensorError1(torch.Tensor):
            # Default implementation of new_empty() returns a plain tensor.
            pass

        class SubTensorError2(torch.Tensor):
            # new_empty() incorrectly returns a different type (i.e. a plain tensor).
            def new_empty(self, shape):
                return torch.Tensor(shape)

        for error_cls in [SubTensorError1, SubTensorError2]:
            x = error_cls(3)
            with self.assertRaisesRegex(RuntimeError,
                                        "for which that function returns another instance of the same subclass"):
                x_copy = deepcopy(x)

        # Ensure a correctly implemented new_empty() causes deepcopy() to work.
        class SubTensorSuccess(torch.Tensor):
            def new_empty(self, shape):
                return type(self)(shape)

        x = SubTensorSuccess(3)
        x_copy = deepcopy(x)
        self.assertIs(type(x_copy), type(x))

    def test_index_put_where_only_index_is_subclass(self) -> None:
        called_funcs = []

        class MyTensor(torch.Tensor):
            __torch_function__ = torch._C._disabled_torch_function_impl
            elem: torch.Tensor
            __slots__ = ['elem']

            @staticmethod
            def __new__(cls, elem, *args, **kwargs):
                r = torch.Tensor._make_wrapper_subclass(
                    cls, elem.size(),
                    dtype=elem.dtype, layout=elem.layout,
                    device=elem.device, requires_grad=elem.requires_grad
                )
                r.elem = elem
                return r

            @classmethod
            def __torch_dispatch__(cls, func, types, args=(), kwargs=None):
                called_funcs.append(func)
                return MyTensor(torch.tensor(3))

        x = torch.randn(3, 3)
        idxs = (MyTensor(torch.tensor(0)),)
        v = torch.randn(1)
        res = x.index_put_(idxs, v)
        self.assertEqual(called_funcs, [torch.ops.aten.index_put_.default])

    def test_enable_torch_dispatch_mode_error(self) -> None:
        z = LoggingTensor(torch.empty([]))
        with self.assertRaisesRegex(ValueError, "expected to get TorchDispatchMode, Tensor-like class, or None"):
            with enable_torch_dispatch_mode(z):
                pass

    def test_enable_torch_dispatch_mode_basic(self) -> None:
        with capture_logs(is_mode=True) as logs:
            with enable_torch_dispatch_mode(LoggingTensorMode(inner=None)):
                torch.empty([])
        self.assertExpectedInline('\n'.join(logs), """\
$0 = torch._ops.aten.empty.memory_format([], dtype=torch.float32, device=device(type='cpu'), pin_memory=False)""")

    def test_enable_torch_dispatch_mode_unrelated_tensors(self) -> None:
        x = torch.randn([])
        y = torch.randn([])
        with capture_logs(is_mode=True) as logs:
            with enable_torch_dispatch_mode(LoggingTensorMode(inner=None)):
                x + y
        self.assertExpectedInline('\n'.join(logs), """\
$2 = torch._ops.aten.add.Tensor($0, $1)""")

    def test_nested_push_logging_tensor_mode(self):
        x = torch.randn([])
        y = torch.randn([])
        with capture_logs(is_mode=True) as logs:
            with push_torch_dispatch_mode(LoggingTensorMode):
                with push_torch_dispatch_mode(LoggingTensorMode):
                    torch.empty([])
                    x + y

        self.assertExpectedInline('\n'.join(logs), """\
$0 = torch._ops.aten.empty.memory_format([], dtype=torch.float32, device=device(type='cpu'), pin_memory=False)
$0 = torch._ops.aten.empty.memory_format([], dtype=torch.float32, device=device(type='cpu'), pin_memory=False)
$3 = torch._ops.aten.add.Tensor($1, $2)
$3 = torch._ops.aten.add.Tensor($1, $2)""")

    def test_capture_logs_with_torch_dispatch_mode(self):
        x = torch.randn([])
        y = torch.randn([])
        with capture_logs_with_logging_tensor_mode() as logs:
            torch.empty([])
            x + y
        self.assertExpectedInline('\n'.join(logs), """\
$0 = torch._ops.aten.empty.memory_format([], dtype=torch.float32, device=device(type='cpu'), pin_memory=False)
$3 = torch._ops.aten.add.Tensor($1, $2)""")

        x = torch.randn([])
        y = torch.randn([])

        with capture_logs_with_logging_tensor_mode() as logs1:
            with capture_logs_with_logging_tensor_mode() as logs2:
                torch.empty([])
                x + y

        self.assertExpectedInline('\n'.join(logs2), """\
$0 = torch._ops.aten.empty.memory_format([], dtype=torch.float32, device=device(type='cpu'), pin_memory=False)
$0 = torch._ops.aten.empty.memory_format([], dtype=torch.float32, device=device(type='cpu'), pin_memory=False)
$3 = torch._ops.aten.add.Tensor($1, $2)
$3 = torch._ops.aten.add.Tensor($1, $2)""")

        self.assertEqual(logs1, logs2)

    def test_enable_torch_dispatch_mode_subclass_priority(self) -> None:
        class ErrorA(RuntimeError):
            pass

        class ErrorB(RuntimeError):
            pass

        class A(torch.Tensor):
            @staticmethod
            def __new__(cls, elem):
                return torch.Tensor._make_subclass(cls, elem, elem.requires_grad)

            @classmethod
            def __torch_dispatch__(cls, func, types, args=(), kwargs=None):
                raise ErrorA

        class B(A):
            @staticmethod
            def __new__(cls, elem):
                return torch.Tensor._make_subclass(cls, elem, elem.requires_grad)

            @classmethod
            def __torch_dispatch__(cls, func, types, args=(), kwargs=None):
                raise ErrorB

        a = A(torch.empty(1))
        b = B(torch.empty(1))
        with self.assertRaises(ErrorA):
            a + a
        with self.assertRaises(ErrorB):
            a + b

        # B has precedence over A due to the subclass relationship yet
        # modes take precedence over arguments
        with self.assertRaises(ErrorA):
            with enable_torch_dispatch_mode(A):
                b + b
        with self.assertRaises(ErrorB):
            with enable_torch_dispatch_mode(B):
                a + a
        with self.assertRaises(ErrorB):
            with enable_torch_dispatch_mode(B):
                a + b

    def test_enable_torch_dispatch_mode_respects_no_dispatch(self) -> None:
        with capture_logs(is_mode=True) as logs1:
            with enable_torch_dispatch_mode(LoggingTensorMode(inner=None)):
                torch.ones([2, 3])
                with no_dispatch():
                    torch.ones([2, 3])
        with capture_logs(is_mode=True) as logs2:
            with enable_torch_dispatch_mode(LoggingTensorMode(inner=None)):
                torch.ones([2, 3])
        self.assertEqual(logs1, logs2)

    def test_enable_torch_dispatch_mode_instance(self) -> None:
        class TestMode(TorchDispatchMode):
            def __torch_dispatch__(self, func, types, args=(), kwargs=None):
                if kwargs is None:
                    kwargs = {}
                return func(*args, **kwargs)

        x = TestMode()
        y = torch.tensor([2.])
        with enable_torch_dispatch_mode(x):
            y + y

    def test_nested_enable_torch_dispatch_mode(self) -> None:
        class A(LoggingTensorMode):
            pass

        with self.assertRaisesRegex(ValueError, "there is already an active mode"):
            with enable_torch_dispatch_mode(LoggingTensorMode(inner=None)):
                with enable_torch_dispatch_mode(A(inner=None)):
                    pass

        # For nesting to be a noop, they need to be the same instance
        with self.assertRaisesRegex(ValueError, "there is already an active mode"):
            with enable_torch_dispatch_mode(LoggingTensorMode(inner=None)):
                with enable_torch_dispatch_mode(LoggingTensorMode(inner=None)):
                    pass

    def test_nesting_with_same_enable_torch_dispatch_mode(self) -> None:
        # "nested" enable_torch_dispatch_modes are allowed if they're the same mode (same instance).
        # It's the equivalent of a noop, so it will only write once to the log
        x = torch.tensor([3.])
        mode = LoggingTensorMode(inner=None)
        with capture_logs(is_mode=True) as logs:
            log_input("x", x)
            with enable_torch_dispatch_mode(mode):
                with enable_torch_dispatch_mode(mode):
                    x + x
        self.assertExpectedInline('\n'.join(logs), '''\
$0 = input('x')
$1 = torch._ops.aten.add.Tensor($0, $0)''')

    def test_enable_torch_dispatch_mode_ignore_preexisting(self):
        class A(TorchDispatchMode):
            def __torch_dispatch__(self, func, types, args=(), kwargs=None):
                raise AssertionError

        x = torch.tensor([3.])
        with capture_logs(is_mode=True) as logs:
            with enable_torch_dispatch_mode(A(inner=None)):
                with enable_torch_dispatch_mode(LoggingTensorMode(inner=None), ignore_preexisting=True):
                    x + x
        self.assertExpectedInline('\n'.join(logs), """\
$1 = torch._ops.aten.add.Tensor($0, $0)""")

    def test_enable_torch_dispatch_mode_replace(self):
        class A(TorchDispatchMode):
            def __torch_dispatch__(self, func, types, args=(), kwargs=None):
                raise AssertionError

        x = torch.tensor([3.])
        outer_mode = A(inner=None)
        with capture_logs(is_mode=True) as logs:
            with enable_torch_dispatch_mode(outer_mode):
                with enable_torch_dispatch_mode(LoggingTensorMode(inner=None), replace=outer_mode):
                    x + x
        self.assertExpectedInline('\n'.join(logs), """\
$1 = torch._ops.aten.add.Tensor($0, $0)""")

    def test_exception_handling(self):
        class A(torch.Tensor):
            @staticmethod
            def __new__(cls, elem):
                return torch.Tensor._make_subclass(cls, elem, elem.requires_grad)

            @classmethod
            def __torch_dispatch__(cls, func, types, args=(), kwargs=None):
                if func.__name__ == 'randn.default':
                    raise RuntimeError()
                return cls(torch.zeros(()))

        with enable_torch_dispatch_mode(A):
            try:
                torch.randn(())
            except RuntimeError:
                pass
            self.assertTrue(isinstance(torch.zeros(()), A))

    def test_push_torch_dispatch_mode(self) -> None:
        class ErrorA(RuntimeError):
            def __init__(self, msg=None):
                return super().__init__(msg)

        class A(TorchDispatchMode):
            def __init__(self, msg=None):
                self.msg = msg

            def __torch_dispatch__(self, func, types, args=(), kwargs=None):
                raise ErrorA(self.msg)

        x = torch.randn(3)
        with self.assertRaises(ErrorA):
            with push_torch_dispatch_mode(A):
                torch.add(x, x)

        with self.assertRaisesRegex(ErrorA, r"partial constructor"):
            with push_torch_dispatch_mode(partial(A, "partial constructor")):
                x + x

    def test_torch_dispatch_mode_stack(self) -> None:
        logs = []

        class Logger(TorchDispatchMode):
            def __init__(self, name):
                self.name = name

            def __torch_dispatch__(self, func, types, args=(), kwargs=None):
                if kwargs is None:
                    kwargs = {}
                logs.append(self.name)
                return func(*args, **kwargs)

        x = torch.randn(1)
        with Logger.push("A"):
            with Logger.push("B"):
                x + x
        self.assertEqual(logs, ["B", "A"])

    def test_push_mode_instance_errors(self):
        class A(TorchDispatchMode):
            pass
        with self.assertRaisesRegex(ValueError, 'instance of TorchDispatchMode'):
            with push_torch_dispatch_mode(A()):
                pass

    def test_push_mode_returns_unrelated(self):
        with self.assertRaisesRegex(ValueError, 'return a TorchDispatchMode'):
            with push_torch_dispatch_mode(lambda *, inner: None):
                pass

    def test_ctor_no_inner(self):
        class A(TorchDispatchMode):
            def __torch_dispatch__(self, func, types, args=(), kwargs=None):
                return torch.zeros([])

        with enable_torch_dispatch_mode(A()):
            x = torch.randn((3, 4))

        self.assertEqual(x, torch.zeros([]))

    def test_with_mode(self):
        class ErrorA(RuntimeError):
            pass

        class A(TorchDispatchMode):
            def __torch_dispatch__(self, func, types, args=(), kwargs=None):
                raise ErrorA()

        with self.assertRaises(ErrorA):
            with A():
                torch.empty([])

    def test_with_mode_created_separately(self):
        class ErrorA(RuntimeError):
            pass

        class A(TorchDispatchMode):
            def __torch_dispatch__(self, func, types, args=(), kwargs=None):
                raise ErrorA()

        x = A()
        with self.assertRaises(ErrorA):
            with x:
                torch.empty([])

    def test_with_nested_modes(self):
        class ErrorA(RuntimeError):
            def __init__(self, msg):
                return super().__init__(msg)

        class A(TorchDispatchMode):
            def __init__(self, msg):
                self.msg = msg

            def __torch_dispatch__(self, func, types, args=(), kwargs=None):
                raise ErrorA(self.msg)

        with self.assertRaisesRegex(ErrorA, "layer2"):
            with A("layer1"):
                with A("layer2"):
                    torch.empty([])

    def test_ctor_in_with_modes(self):
        class ModeTensor(torch.Tensor):
            def __new__(cls, elem, mode):
                r = torch.Tensor._make_subclass(cls, elem, elem.requires_grad)
                r.elem = elem
                r.mode = mode
                return r

            def __torch_dispatch(self, func, types, args=(), kwargs=None):
                with self.mode:
                    return func(*args, **kwargs)

        class Mode(TorchDispatchMode):
            def __torch_dispatch__(self, func, types, args=(), kwargs=None):
                def unwrap(e):
                    if isinstance(e, ModeTensor):
                        return e.elem
                    else:
                        return e

                def wrap(t):
                    if isinstance(t, torch.Tensor):
                        return ModeTensor(t, self)
                    else:
                        return t

                return wrap(func(*tuple(unwrap(a) for a in args), **kwargs))

        x = torch.tensor(4.)
        with Mode():
            y = x + x
            z = y + y
        self.assertIsInstance(y, ModeTensor)
        self.assertIsInstance(z, ModeTensor)

    def test_error_using_same_mode(self):
        class A(TorchDispatchMode):
            pass

        x = A()
        with x:
            with self.assertRaisesRegex(RuntimeError, "has already been used as a mode. Please use a fresh version"):
                with x:
                    pass

    def test_error_using_class_method_on_mode(self):
        class A(TorchDispatchMode):
            @classmethod
            def __torch_dispatch__(cls, func, types, args=(), kwargs=None):
                return func(args, kwargs)

        x = torch.tensor(5.)
        with self.assertRaisesRegex(RuntimeError, "should be a normal method not a class method"):
            with A():
                x + x

    def test_error_with_ancestor(self):
        x = LoggingTensorMode()
        with x:
            pass

        with self.assertRaisesRegex(RuntimeError, "has already been used as a mode. Please use a fresh version"):
            with x:
                pass

    def test_restore_errors(self):
        with self.assertRaisesRegex(RuntimeError, "does not have any ancestors. Use the standard version instead"):
            with LoggingTensorMode().restore():
                pass

        x = LoggingTensorMode()
        with LoggingTensorMode():
            with x:
                pass

        with LoggingTensorMode():  # a different mode instance than the one above
            with self.assertRaisesRegex(RuntimeError, "the current mode is not its ancestor"):
                with x.restore():
                    pass

    def test_restore_ancestor_mode(self):
        x = LoggingTensorMode()
        y = LoggingTensorMode()
        with x:
            with y:
                pass

        z = LoggingTensorMode()
        with y.restore():
            with z:
                pass

        with x.restore():
            with z.restore():
                pass

    def test_find_outermost_mode(self):
        self.assertIsNone(find_outermost_mode([None, None]))

        x = LoggingTensorMode()
        y = LoggingTensorMode()
        with x:
            with y:
                pass

        self.assertEqual(find_outermost_mode([x, y]), y)

        z = LoggingTensorMode()
        with y.restore():
            with z:
                pass

        self.assertEqual(find_outermost_mode([z, x]), z)
        i = LoggingTensorMode()

        with self.assertRaisesRegex(RuntimeError, "doesn't have ancestors set so the ordering with other modes"):
            find_outermost_mode([i, x, y, z])

        k = LoggingTensorMode()
        with k:
            pass

        with self.assertRaisesRegex(RuntimeError, "don't come from the same scope"):
            find_outermost_mode([k, x, y, z])

    def test_all_same_mode(self):
        x = LoggingTensorMode()
        y = LoggingTensorMode()
        self.assertTrue(all_same_mode([x, x, x]))
        self.assertFalse(all_same_mode([x, None]))
        self.assertFalse(all_same_mode([x, y]))

    def test_all_same_mode_scope(self):
        x = LoggingTensorMode()
        y = LoggingTensorMode()
        z = LoggingTensorMode()
        with x:
            with y:
                pass

        with x.restore():
            with z:
                pass

        i = LoggingTensorMode()

        self.assertTrue(all_same_mode_scope([x, y], y))
        self.assertTrue(all_same_mode_scope([x, z], z))
        self.assertFalse(all_same_mode_scope([x, y, z], y))
        self.assertFalse(all_same_mode_scope([x, y, z], z))
        self.assertFalse(all_same_mode_scope([x, y, i], y))

        no_ancestor = LoggingTensorMode()
        self.assertFalse(all_same_mode_scope([x, y, z], no_ancestor))

    def test_tolist_numpy_with_torch_dispatch_mode(self) -> None:
        x = LoggingTensor(torch.tensor([2.0, 3.0]))
        with self.assertRaisesRegex(RuntimeError, "is not supported for tensor subclasses."):
            x.tolist()
        with self.assertRaisesRegex(RuntimeError, "is not supported for tensor subclasses."):
            x.numpy()
        with self.assertRaises(AssertionError):
            self.assertEqual(x, None)

    def test_enable_torch_dispatch_mode_subclass_autograd_device_check(self) -> None:
        class NonWrapperSubclass(torch.Tensor):
            elem: torch.Tensor

            __slots__ = ['elem']

            @staticmethod
            def __new__(cls, elem, *args, **kwargs):
                # Wrong device here!
                r = torch.Tensor._make_subclass(cls, elem.to("meta"), elem.requires_grad)
                # ...the real tensor is held as an element on the tensor.
                r.elem = elem
                return r

            @classmethod
            def __torch_dispatch__(cls, func, types, args=(), kwargs=None):
                def unwrap(e):
                    return e.elem if isinstance(e, NonWrapperSubclass) else e

                def wrap(e):
                    return NonWrapperSubclass(e) if isinstance(e, torch.Tensor) else e

                rs = tree_map(wrap, func(*tree_map(unwrap, args), **tree_map(unwrap, kwargs)))
                logging.getLogger("NonWrapperSubclass").info(f"{func.__module__}.{func.__name__}", args, kwargs, rs)
                return rs

        x = NonWrapperSubclass(torch.tensor([3.0, 4.0], requires_grad=True))
        y = torch.randn(2, requires_grad=True)
        z = x * y
        self.assertIsInstance(z, NonWrapperSubclass)
        z.sum().backward(torch.tensor(1))
        self.assertEqual(x.grad, y)
        self.assertEqual(y.grad, x)

    def test_none_wrapping(self):
        # A Tensor subclass that returns None when doing add
        # See LoggingTensor above for more details on the subclass
        class SubclassWithNone(torch.Tensor):
            @staticmethod
            def __new__(cls, elem, *args, **kwargs):
                r = torch.Tensor._make_wrapper_subclass(
                    cls, elem.size(),
                    dtype=elem.dtype, layout=elem.layout,
                    device=elem.device, requires_grad=elem.requires_grad
                )
                r.elem = elem
                return r

            @classmethod
            def __torch_dispatch__(cls, func, types, args=(), kwargs=None):
                def unwrap(e):
                    return e.elem if isinstance(e, SubclassWithNone) else e

                def wrap(e):
                    return SubclassWithNone(e) if isinstance(e, torch.Tensor) else e

                rs = tree_map(wrap, func(*tree_map(unwrap, args), **tree_map(unwrap, kwargs)))
                if func.overloadpacket.__name__ == "add":
                    return None
                else:
                    return rs

        x = SubclassWithNone(torch.rand(2))
        # Make sure both run without error
        self.assertIsInstance(x * 2, SubclassWithNone)
        self.assertIsNone(x + 2)

        x.requires_grad_()
        out = x.acos().sum()

        # The backward of acos does add then rsqrt so here we make sure that the
        # undefined Tensor generated by the user code is nicely handled.
        # If acos formula changes in the future, this can be replaced by any other
        # function that does add then something in the backward in a composite way
        with self.assertRaisesRegex(RuntimeError, "but got None"):
            out.backward()

    def test_storage_can_be_converted_to_python_object(self):
        s = torch.Storage()
        z = LoggingTensor(torch.empty([]))
        z.set_(s)

    def test_autograd_in_attr(self):
        # We want the wrapped Tensor to require gradients!
        true_t = torch.rand(2, requires_grad=True)
        t = LoggingTensorReentrant(true_t)

        out = t + 2

        self.assertFalse(out.requires_grad)
        self.assertIsNone(out.grad_fn)

        self.assertTrue(out.elem.requires_grad)
        self.assertIsNotNone(out.elem.grad_fn)

        with self.assertRaisesRegex(RuntimeError, "does not require grad"):
            out.sum().backward()

        out.elem.sum().backward()

        self.assertIsNone(t.grad)
        self.assertIsNotNone(t.elem.grad)

    def test_dispatch_super_call(self):
        called = []

        class SubTensor(torch.Tensor):
            @staticmethod
            def __new__(cls, elem):
                return torch.Tensor._make_subclass(cls, elem)

            __torch_function__ = torch._C._disabled_torch_function_impl

            @classmethod
            def __torch_dispatch__(cls, func, types, args=(), kwargs=None):
                called.append(func)
                return super().__torch_dispatch__(func, types, args, kwargs)

        x = torch.randn(2)
        y = torch.randn(2)
        self.assertEqual(SubTensor(x) + SubTensor(y), x + y)
        self.assertEqual(called, [torch.ops.aten.add.Tensor])

    def test_dispatch_super_call_list_arg(self):
        called = []

        class SubTensorWithListArg(torch.Tensor):
            @staticmethod
            def __new__(cls, elem):
                return torch.Tensor._make_subclass(cls, elem)

            __torch_function__ = torch._C._disabled_torch_function_impl

            @classmethod
            def __torch_dispatch__(cls, func, types, args=(), kwargs=None):
                called.append(func)
                return super().__torch_dispatch__(func, types, list(args), kwargs)

        x = torch.randn(2)
        self.assertEqual(SubTensorWithListArg(x).neg(), x.neg())
        self.assertEqual(called, [torch.ops.aten.neg.default])

    def test_dispatch_super_dont_autograd(self):
        called = []

        class SubTensor(torch.Tensor):
            @staticmethod
            def __new__(cls, elem):
                return torch.Tensor._make_subclass(cls, elem, elem.requires_grad)

            __torch_function__ = torch._C._disabled_torch_function_impl

            @classmethod
            def __torch_dispatch__(cls, func, types, args=(), kwargs=None):
                called.append(func)
                # This argument still requires grad because it was passed
                # through directly...
                self.assertTrue(args[0].requires_grad)
                r = super().__torch_dispatch__(func, types, args, kwargs)
                # But the output better not require grad, because that means
                # you did autograd again in torch dispatch (oops)
                self.assertFalse(r.requires_grad)
                return r

        x = SubTensor(torch.randn(2, requires_grad=True))
        x.neg()
        self.assertEqual(called, [torch.ops.aten.neg.default])

    def test_set_data(self):
        called = 0

        class SubTensor(torch.Tensor):
            __torch_function__ = torch._C._disabled_torch_function_impl

            @classmethod
            def __torch_dispatch__(cls, func, types, args=(), kwargs=None):
                nonlocal called
                called += 1
                return super().__torch_dispatch__(func, types, args, kwargs)

        x = SubTensor(torch.empty(2))
        x.data
        self.assertEqual(called, 1)
        x.data = torch.empty(2)
        self.assertEqual(called, 1)
        x.data
        self.assertEqual(called, 2)
        self.assertIs(type(x), SubTensor)
        x.set_(torch.empty(2))
        self.assertEqual(called, 3)
        x.data
        self.assertEqual(called, 4)
        self.assertIs(type(x), SubTensor)

    def test_construct_int_tensor(self):
        class SubTensor(torch.Tensor):
            pass
        # should not fail
        SubTensor(torch.zeros(2, dtype=torch.int))

    def test_multiple_ops_subclass(self):
        # This is a Direct Subclass, don't do that!
        class MySubclass(torch.Tensor):
            @staticmethod
            def __new__(cls, elem):
                r = torch.Tensor._make_subclass(cls, elem)
                return r

            __torch_function__ = torch._C._disabled_torch_function_impl

            @classmethod
            def __torch_dispatch__(cls, func, types, args=(), kwargs=None):
                with no_dispatch():
                    return func(*args, **kwargs)

        x = MySubclass(torch.rand(2, 2, dtype=torch.complex64))
        y = x.conj()
        # Details of the bug that this tests for:
        # Here, y dispatch keys are: {PythonTLSSnapshot, AutogradCPU, Conjugate, Python, CPU}
        # There are a few calls to the dispatcher that are going to happen here:
        #  - call_exp: User calling exp on y
        #    - PythonTLSSnapshot: records the TLS on entry and redispatch
        #    - AutogradCPU: no input requires grad, so does nothing and redispatch
        #    - Conjugate: no special implementation for exp: use the fallback that
        #                 first clone the Tensor (to materialize the conj) then redispatch
        #      - call_clone: conjugate fallback calling clone on y
        #        - PythonTLSSnapshot: records the TLS on entry and redispatch
        #        - (AutogradCPU: skipped as autograd added itself to the exclude set above)
        #        - Conjugate: special implementation for clone: just skip this key
        #        - Python: Reset the TLS based on the snapshot above and call the user implementation (this
        #                  actually calls into the dispatcher again but since we disable both our keys
        #                  before, not detailed here)
        #        - exit Python: restore the TLS and exit
        #        - exit Conjugate: nothing was inplace so just exit
        #        - exit PythonTLSSnapshot: done with this call, reset the saved TLS to empty
        #    - Python: Reset the TLS again based on the snapshot. <- this used to fail
        #    - More steps....
        y.exp()

    @staticmethod
    def subclass_helper(cls, data, use_wrapper_subclass, **kwargs):
        if use_wrapper_subclass:
            kwargs["device"] = data.device
            kwargs["dtype"] = data.dtype
            kwargs["layout"] = data.layout
            kwargs["requires_grad"] = True
            return torch.Tensor._make_wrapper_subclass(cls, data.size(), **kwargs)  # type: ignore[attr-defined]
        else:
            return torch.Tensor._make_subclass(cls, data, True, **kwargs)

    def test_is_contiguous_slow_path(self):
        data = torch.randn(3, 3)
        contiguous_data = data.clone()
        not_contiguous_data = torch.as_strided(data.clone(), (2, 2), (1, 2))

        for use_wrapper_subclass in [True, False]:
            class ExampleTensor1(torch.Tensor):
                @staticmethod
                def __new__(cls, data, wrapper):
                    return TestPythonDispatch.subclass_helper(cls, data, wrapper, dispatch_sizes_strides_policy="strides")

                @classmethod
                def __torch_dispatch__(cls, func, types, args, kwargs):
                    return NotImplemented

            class ExampleTensor2(torch.Tensor):
                @staticmethod
                def __new__(cls, data, wrapper):
                    return TestPythonDispatch.subclass_helper(cls, data, wrapper, dispatch_sizes_strides_policy="strides")

                @classmethod
                def __torch_dispatch__(cls, func, types, args, kwargs):
                    if func.overloadpacket == torch.ops.aten.is_contiguous:
                        return contiguous_data.is_contiguous()
                    return NotImplemented

            class ExampleTensor3(torch.Tensor):
                @staticmethod
                def __new__(cls, data, wrapper):
                    return TestPythonDispatch.subclass_helper(cls, data, wrapper, dispatch_sizes_strides_policy="strides")

                @classmethod
                def __torch_dispatch__(cls, func, types, args, kwargs):
                    if func.overloadpacket == torch.ops.aten.is_contiguous:
                        return not_contiguous_data.is_contiguous()
                    return NotImplemented

            err_msg = "no implementation found for 'torch.ops.aten.is_contiguous'"
            e = ExampleTensor1(torch.randn(3, 3), use_wrapper_subclass)
            with self.assertRaisesRegex(TypeError, err_msg):
                e.is_contiguous()
            with self.assertRaisesRegex(TypeError, err_msg):
                e.contiguous()

            e = ExampleTensor2(torch.randn(3, 3), use_wrapper_subclass)
            self.assertEqual(e.is_contiguous(), True)
            e.contiguous()  # this will just return the original TensorImpl since is_contiguous = True

            err_msg = "no implementation found for"
            e = ExampleTensor3(torch.randn(3, 3), use_wrapper_subclass)
            self.assertEqual(e.is_contiguous(), False)
            with self.assertRaisesRegex(TypeError, err_msg):
                e.contiguous()

    def test_device_slowpath(self):
        for use_wrapper_subclass in [True]:
            class ExampleTensor1(torch.Tensor):
                @staticmethod
                def __new__(cls, data, wrapper):
                    return TestPythonDispatch.subclass_helper(cls, data, wrapper, dispatch_device=True)

                @classmethod
                def __torch_dispatch__(cls, func, types, args, kwargs):
                    return NotImplemented

            class ExampleTensor2(torch.Tensor):
                @staticmethod
                def __new__(cls, data, wrapper):
                    return TestPythonDispatch.subclass_helper(cls, data, wrapper, dispatch_device=True)

                @classmethod
                def __torch_dispatch__(cls, func, types, args, kwargs):
                    if func.overloadpacket == torch.ops.prim.device:
                        return torch.device('meta')
                    return NotImplemented

            class ExampleTensor3(torch.Tensor):
                @staticmethod
                def __new__(cls, data, wrapper):
                    return TestPythonDispatch.subclass_helper(cls, data, wrapper, dispatch_device=True)

                @classmethod
                def __torch_dispatch__(cls, func, types, args, kwargs):
                    if func.overloadpacket == torch.ops.prim.device:
                        return torch.device('meta')
                    return NotImplemented

            err_msg = "no implementation found for 'torch.ops.prim.device'"
            with self.assertRaisesRegex(TypeError, err_msg):
                e = ExampleTensor1(torch.randn(3, 3), use_wrapper_subclass)
                e.device()

            ten = torch.rand([1])
            e = ExampleTensor2(torch.randn(3, 3, device='cpu'), use_wrapper_subclass)
            self.assertEqual(e.device.type, 'meta')
            self.assertEqual(ten.type_as(e).device.type, 'meta')

            e = ExampleTensor3(torch.randn(3, 3, device='cpu'), use_wrapper_subclass)
            self.assertEqual(e.device.type, 'meta')
            self.assertEqual(ten.type_as(e).device.type, 'meta')

    def test_dim_slowpath(self):
        data = torch.randn(3, 3)

        for use_wrapper_subclass in [True, False]:
            class DimNotImplementedTensor(torch.Tensor):
                @staticmethod
                def __new__(cls, data, wrapper):
                    return TestPythonDispatch.subclass_helper(cls, data, wrapper, dispatch_sizes_strides_policy="sizes")

                @classmethod
                def __torch_dispatch__(cls, func, types, args, kwargs):
                    return NotImplemented

            class DimImplementedTensor(torch.Tensor):
                @staticmethod
                def __new__(cls, data, wrapper):
                    return TestPythonDispatch.subclass_helper(cls, data, wrapper, dispatch_sizes_strides_policy="sizes")

                @classmethod
                def __torch_dispatch__(cls, func, types, args, kwargs):
                    if func.overloadpacket == torch.ops.aten.dim:
                        return data.dim()
                    return NotImplemented

            err_msg = "no implementation found for 'torch.ops.aten.dim'"
            e = DimNotImplementedTensor(torch.randn(3, 3), use_wrapper_subclass)
            with self.assertRaisesRegex(TypeError, err_msg):
                e.dim()

            t = DimImplementedTensor(torch.randn(3, 3), use_wrapper_subclass)
            self.assertEqual(t.dim(), 2)

    def test_maybe_tuple_bug(self):
        class T(torch.Tensor):
            @classmethod
            def __torch_function__(cls, *args, **kwargs):
                pass
        a = torch.rand(3)

        a[[T(), T()]]

<<<<<<< HEAD
=======
    def test_standard_is_not_subclass(self):
        # https://github.com/pytorch/pytorch/issues/79079
        self.assertFalse(torch._C._dispatch_isTensorSubclassLike(torch.empty(0)))

    def test_strides_slow_path(self):
        for use_wrapper_subclass in [True, False]:
            class StridesNotImplemented(torch.Tensor):
                @staticmethod
                def __new__(cls, data, wrapper):
                    return TestPythonDispatch.subclass_helper(cls, data, wrapper, dispatch_sizes_strides_policy="strides")

                @classmethod
                def __torch_dispatch__(cls, func, types, args, kwargs):
                    return NotImplemented

            class StridesCustomReturn(torch.Tensor):
                @staticmethod
                def __new__(cls, data, wrapper):
                    return TestPythonDispatch.subclass_helper(cls, data, wrapper, dispatch_sizes_strides_policy="strides")

                @classmethod
                def __torch_dispatch__(cls, func, types, args, kwargs):
                    if func == torch.ops.aten.stride:
                        return (4, 2)
                    return NotImplemented

            class StridesDefaultReturn(torch.Tensor):
                @staticmethod
                def __new__(cls, data, wrapper):
                    return TestPythonDispatch.subclass_helper(cls, data, wrapper, dispatch_sizes_strides_policy="strides")

                @classmethod
                def __torch_dispatch__(cls, func, types, args, kwargs):
                    if func == torch.ops.aten.stride:
                        return None
                    return NotImplemented

            err_msg = "no implementation found for 'torch.ops.aten.stride'"
            e = StridesNotImplemented(torch.randn(3, 3), use_wrapper_subclass)
            with self.assertRaisesRegex(TypeError, err_msg):
                e.stride()

            e = StridesCustomReturn(torch.randn(3, 3), use_wrapper_subclass)
            self.assertEqual(e.stride(), (4, 2))

            e = StridesDefaultReturn(torch.randn(6, 2), use_wrapper_subclass)
            self.assertEqual(e.stride(), (2, 1))

>>>>>>> c10908cd
if __name__ == '__main__':
    run_tests()<|MERGE_RESOLUTION|>--- conflicted
+++ resolved
@@ -1597,8 +1597,6 @@
 
         a[[T(), T()]]
 
-<<<<<<< HEAD
-=======
     def test_standard_is_not_subclass(self):
         # https://github.com/pytorch/pytorch/issues/79079
         self.assertFalse(torch._C._dispatch_isTensorSubclassLike(torch.empty(0)))
@@ -1647,6 +1645,5 @@
             e = StridesDefaultReturn(torch.randn(6, 2), use_wrapper_subclass)
             self.assertEqual(e.stride(), (2, 1))
 
->>>>>>> c10908cd
 if __name__ == '__main__':
     run_tests()