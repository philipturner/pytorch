--- conflicted
+++ resolved
@@ -189,9 +189,6 @@
             "nested_tensor([" "\n  tensor([[1, 2]])" "," "\n  tensor([[4, 5]])" "\n])"
         )
         self.assertEqual(str(a), expected)
-<<<<<<< HEAD
-        self.assertEqual(repr(a), expected)
-=======
         self.assertEqual(repr(a), expected)
 
     @torch.inference_mode()
@@ -290,5 +287,4 @@
         self.assertEqual(padded, correct_output)
 
 
-instantiate_device_type_tests(TestNestedTensorDeviceType, globals())
->>>>>>> b34b192d
+instantiate_device_type_tests(TestNestedTensorDeviceType, globals())